--- conflicted
+++ resolved
@@ -51,24 +51,6 @@
 		[setApiConfigurationField],
 	)
 
-<<<<<<< HEAD
-	// kilocode_change start: openRouterBaseUrl, apiKey
-	const { data: openRouterModelProviders } = useOpenRouterModelProviders(
-		apiConfiguration?.openRouterModelId,
-		apiConfiguration?.openRouterBaseUrl,
-		apiConfiguration?.apiKey,
-		{
-			enabled:
-				!!apiConfiguration?.openRouterModelId &&
-				routerModels?.openrouter &&
-				Object.keys(routerModels.openrouter).length > 1 &&
-				apiConfiguration.openRouterModelId in routerModels.openrouter,
-		},
-	)
-	// kilocode_change end
-
-=======
->>>>>>> a0e640cd
 	return (
 		<>
 			<VSCodeTextField
