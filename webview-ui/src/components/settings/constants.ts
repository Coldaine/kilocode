import {
	type ProviderName,
	type ModelInfo,
	anthropicModels,
	bedrockModels,
	deepSeekModels,
	geminiModels,
	fireworksModels, // kilocode_change
	mistralModels,
	openAiNativeModels,
	vertexModels,
	xaiModels,
	groqModels,
	chutesModels,
} from "@roo-code/types"

export const MODELS_BY_PROVIDER: Partial<Record<ProviderName, Record<string, ModelInfo>>> = {
	anthropic: anthropicModels,
	bedrock: bedrockModels,
	deepseek: deepSeekModels,
	gemini: geminiModels,
	fireworks: fireworksModels, // kilocode_change
	mistral: mistralModels,
	"openai-native": openAiNativeModels,
	vertex: vertexModels,
	xai: xaiModels,
	groq: groqModels,
	chutes: chutesModels,
}

export const PROVIDERS = [
	{ value: "kilocode", label: "Kilo Code" },
	{ value: "openrouter", label: "OpenRouter" },
	{ value: "anthropic", label: "Anthropic" },
	{ value: "fireworks", label: "Fireworks" }, // kilocode_change
	{ value: "gemini", label: "Google Gemini" },
	{ value: "deepseek", label: "DeepSeek" },
	{ value: "openai-native", label: "OpenAI" },
	{ value: "openai", label: "OpenAI Compatible" },
	{ value: "vertex", label: "GCP Vertex AI" },
	{ value: "bedrock", label: "Amazon Bedrock" },
	{ value: "glama", label: "Glama" },
	{ value: "vscode-lm", label: "VS Code LM API" },
	{ value: "mistral", label: "Mistral" },
	{ value: "lmstudio", label: "LM Studio" },
	{ value: "ollama", label: "Ollama" },
	{ value: "unbound", label: "Unbound" },
	{ value: "requesty", label: "Requesty" },
	{ value: "human-relay", label: "Human Relay" },
	{ value: "xai", label: "xAI (Grok)" },
	{ value: "groq", label: "Groq" },
	{ value: "chutes", label: "Chutes AI" },
	{ value: "litellm", label: "LiteLLM" },
<<<<<<< HEAD
] // .sort((a, b) => a.label.localeCompare(b.label)) // kilocode_change: Sort providers with kilocode first

export const VERTEX_REGIONS = [
	{ value: "us-east5", label: "us-east5" },
	{ value: "us-central1", label: "us-central1" },
	{ value: "europe-west1", label: "europe-west1" },
	{ value: "europe-west4", label: "europe-west4" },
	{ value: "asia-southeast1", label: "asia-southeast1" },
]
=======
].sort((a, b) => a.label.localeCompare(b.label))
>>>>>>> 69f72002
<|MERGE_RESOLUTION|>--- conflicted
+++ resolved
@@ -5,7 +5,6 @@
 	bedrockModels,
 	deepSeekModels,
 	geminiModels,
-	fireworksModels, // kilocode_change
 	mistralModels,
 	openAiNativeModels,
 	vertexModels,
@@ -13,6 +12,8 @@
 	groqModels,
 	chutesModels,
 } from "@roo-code/types"
+
+import { fireworksModels } from "@roo/api" // kilocode_change
 
 export const MODELS_BY_PROVIDER: Partial<Record<ProviderName, Record<string, ModelInfo>>> = {
 	anthropic: anthropicModels,
@@ -51,16 +52,4 @@
 	{ value: "groq", label: "Groq" },
 	{ value: "chutes", label: "Chutes AI" },
 	{ value: "litellm", label: "LiteLLM" },
-<<<<<<< HEAD
-] // .sort((a, b) => a.label.localeCompare(b.label)) // kilocode_change: Sort providers with kilocode first
-
-export const VERTEX_REGIONS = [
-	{ value: "us-east5", label: "us-east5" },
-	{ value: "us-central1", label: "us-central1" },
-	{ value: "europe-west1", label: "europe-west1" },
-	{ value: "europe-west4", label: "europe-west4" },
-	{ value: "asia-southeast1", label: "asia-southeast1" },
-]
-=======
-].sort((a, b) => a.label.localeCompare(b.label))
->>>>>>> 69f72002
+] // .sort((a, b) => a.label.localeCompare(b.label)) // kilocode_change: Sort providers with kilocode first