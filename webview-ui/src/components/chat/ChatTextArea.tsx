import React, { forwardRef, useCallback, useEffect, useLayoutEffect, useMemo, useRef, useState } from "react"
import { useEvent } from "react-use"
import DynamicTextArea from "react-textarea-autosize"
import { Paperclip } from "lucide-react"

import { mentionRegex, mentionRegexGlobal } from "../../../../src/shared/context-mentions"
import { WebviewMessage } from "../../../../src/shared/WebviewMessage"
import { Mode, getAllModes } from "../../../../src/shared/modes"
import { ExtensionMessage } from "../../../../src/shared/ExtensionMessage"

import { vscode } from "@/utils/vscode"
import { useExtensionState } from "@/context/ExtensionStateContext"
import { useAppTranslation } from "@/i18n/TranslationContext"
import {
	ContextMenuOptionType,
	getContextMenuOptions,
	insertMention,
	removeMention,
	shouldShowContextMenu,
	SearchResult,
} from "@/utils/context-mentions"
import { convertToMentionPath } from "@/utils/path-mentions"
import { SelectDropdown, DropdownOptionType, Button } from "@/components/ui"

import Thumbnails from "../common/Thumbnails"
import { MAX_IMAGES_PER_MESSAGE } from "./ChatView"
import ContextMenu from "./ContextMenu"
import { VolumeX, Pin, Check } from "lucide-react"
import { IconButton } from "./IconButton"
import { cn } from "@/lib/utils"

interface ChatTextAreaProps {
	inputValue: string
	setInputValue: (value: string) => void
	textAreaDisabled: boolean
	placeholderText: string
	selectedImages: string[]
	setSelectedImages: React.Dispatch<React.SetStateAction<string[]>>
	onSend: () => void
	onSelectImages: () => void
	shouldDisableImages: boolean
	onHeightChange?: (height: number) => void
	mode: Mode
	setMode: (value: Mode) => void
	modeShortcutText: string
}

const ChatTextArea = forwardRef<HTMLTextAreaElement, ChatTextAreaProps>(
	(
		{
			inputValue,
			setInputValue,
			textAreaDisabled,
			placeholderText,
			selectedImages,
			setSelectedImages,
			onSend,
			onSelectImages,
			shouldDisableImages,
			onHeightChange,
			mode,
			setMode,
			modeShortcutText,
		},
		ref,
	) => {
		const { t } = useAppTranslation()
		const {
			filePaths,
			openedTabs,
			currentApiConfigName,
			listApiConfigMeta,
			customModes,
			cwd,
			osInfo,
			pinnedApiConfigs,
			togglePinnedApiConfig,
		} = useExtensionState()

		// Find the ID and display text for the currently selected API configuration
		const { currentConfigId, displayName } = useMemo(() => {
			const currentConfig = listApiConfigMeta?.find((config) => config.name === currentApiConfigName)
			return {
				currentConfigId: currentConfig?.id || "",
				displayName: currentApiConfigName || "", // Use the name directly for display
			}
		}, [listApiConfigMeta, currentApiConfigName])

		const [gitCommits, setGitCommits] = useState<any[]>([])
		const [showDropdown, setShowDropdown] = useState(false)
		const [fileSearchResults, setFileSearchResults] = useState<SearchResult[]>([])
		const [searchLoading, setSearchLoading] = useState(false)
		const [searchRequestId, setSearchRequestId] = useState<string>("")

		// Close dropdown when clicking outside.
		useEffect(() => {
			const handleClickOutside = (event: MouseEvent) => {
				if (showDropdown) {
					setShowDropdown(false)
				}
			}
			document.addEventListener("mousedown", handleClickOutside)
			return () => document.removeEventListener("mousedown", handleClickOutside)
		}, [showDropdown])

		// Handle enhanced prompt response and search results.
		useEffect(() => {
			const messageHandler = (event: MessageEvent) => {
				const message = event.data

				if (message.type === "enhancedPrompt") {
					if (message.text) {
						setInputValue(message.text)
					}

					setIsEnhancingPrompt(false)
				} else if (message.type === "commitSearchResults") {
					const commits = message.commits.map((commit: any) => ({
						type: ContextMenuOptionType.Git,
						value: commit.hash,
						label: commit.subject,
						description: `${commit.shortHash} by ${commit.author} on ${commit.date}`,
						icon: "$(git-commit)",
					}))

					setGitCommits(commits)
				} else if (message.type === "fileSearchResults") {
					setSearchLoading(false)
					if (message.requestId === searchRequestId) {
						setFileSearchResults(message.results || [])
					}
				}
			}

			window.addEventListener("message", messageHandler)
			return () => window.removeEventListener("message", messageHandler)
		}, [setInputValue, searchRequestId])

		const [isDraggingOver, setIsDraggingOver] = useState(false)
		const [textAreaBaseHeight, setTextAreaBaseHeight] = useState<number | undefined>(undefined)
		const [showContextMenu, setShowContextMenu] = useState(false)
		const [cursorPosition, setCursorPosition] = useState(0)
		const [searchQuery, setSearchQuery] = useState("")
		const textAreaRef = useRef<HTMLTextAreaElement | null>(null)
		const [isMouseDownOnMenu, setIsMouseDownOnMenu] = useState(false)
		const highlightLayerRef = useRef<HTMLDivElement>(null)
		const [selectedMenuIndex, setSelectedMenuIndex] = useState(-1)
		const [selectedType, setSelectedType] = useState<ContextMenuOptionType | null>(null)
		const [justDeletedSpaceAfterMention, setJustDeletedSpaceAfterMention] = useState(false)
		const [intendedCursorPosition, setIntendedCursorPosition] = useState<number | null>(null)
		const contextMenuContainerRef = useRef<HTMLDivElement>(null)
		const [isEnhancingPrompt, setIsEnhancingPrompt] = useState(false)
		const [isFocused, setIsFocused] = useState(false)

		// Fetch git commits when Git is selected or when typing a hash.
		useEffect(() => {
			if (selectedType === ContextMenuOptionType.Git || /^[a-f0-9]+$/i.test(searchQuery)) {
				const message: WebviewMessage = {
					type: "searchCommits",
					query: searchQuery || "",
				} as const
				vscode.postMessage(message)
			}
		}, [selectedType, searchQuery])

		const handleEnhancePrompt = useCallback(() => {
			if (!textAreaDisabled) {
				const trimmedInput = inputValue.trim()
				if (trimmedInput) {
					setIsEnhancingPrompt(true)
					const message = {
						type: "enhancePrompt" as const,
						text: trimmedInput,
					}
					vscode.postMessage(message)
				} else {
					const promptDescription = t("chat:enhancePromptDescription")
					setInputValue(promptDescription)
				}
			}
		}, [inputValue, textAreaDisabled, setInputValue, t])

		const queryItems = useMemo(() => {
			return [
				{ type: ContextMenuOptionType.Problems, value: "problems" },
				{ type: ContextMenuOptionType.Terminal, value: "terminal" },
				...gitCommits,
				...openedTabs
					.filter((tab) => tab.path)
					.map((tab) => ({
						type: ContextMenuOptionType.OpenedFile,
						value: tab.path,
					})),
				...filePaths
					.map((file) => "/" + file)
					.filter((path) => !openedTabs.some((tab) => tab.path && "/" + tab.path === path)) // Filter out paths that are already in openedTabs
					.map((path) => ({
						type: path.endsWith("/") ? ContextMenuOptionType.Folder : ContextMenuOptionType.File,
						value: path,
					})),
			]
		}, [filePaths, gitCommits, openedTabs])

		useEffect(() => {
			const handleClickOutside = (event: MouseEvent) => {
				if (
					contextMenuContainerRef.current &&
					!contextMenuContainerRef.current.contains(event.target as Node)
				) {
					setShowContextMenu(false)
				}
			}

			if (showContextMenu) {
				document.addEventListener("mousedown", handleClickOutside)
			}

			return () => {
				document.removeEventListener("mousedown", handleClickOutside)
			}
		}, [showContextMenu, setShowContextMenu])

		const handleMentionSelect = useCallback(
			(type: ContextMenuOptionType, value?: string) => {
				if (type === ContextMenuOptionType.NoResults) {
					return
				}

				if (type === ContextMenuOptionType.Mode && value) {
					// Handle mode selection.
					setMode(value)
					setInputValue("")
					setShowContextMenu(false)
					vscode.postMessage({ type: "mode", text: value })
					return
				}

				if (
					type === ContextMenuOptionType.File ||
					type === ContextMenuOptionType.Folder ||
					type === ContextMenuOptionType.Git
				) {
					if (!value) {
						setSelectedType(type)
						setSearchQuery("")
						setSelectedMenuIndex(0)
						return
					}
				}

				setShowContextMenu(false)
				setSelectedType(null)

				if (textAreaRef.current) {
					let insertValue = value || ""

					if (type === ContextMenuOptionType.URL) {
						insertValue = value || ""
					} else if (type === ContextMenuOptionType.File || type === ContextMenuOptionType.Folder) {
						insertValue = value || ""
					} else if (type === ContextMenuOptionType.Problems) {
						insertValue = "problems"
					} else if (type === ContextMenuOptionType.Terminal) {
						insertValue = "terminal"
					} else if (type === ContextMenuOptionType.Git) {
						insertValue = value || ""
					}

					const { newValue, mentionIndex } = insertMention(
						textAreaRef.current.value,
						cursorPosition,
						insertValue,
					)

					setInputValue(newValue)
					const newCursorPosition = newValue.indexOf(" ", mentionIndex + insertValue.length) + 1
					setCursorPosition(newCursorPosition)
					setIntendedCursorPosition(newCursorPosition)

					// Scroll to cursor.
					setTimeout(() => {
						if (textAreaRef.current) {
							textAreaRef.current.blur()
							textAreaRef.current.focus()
						}
					}, 0)
				}
			},
			// eslint-disable-next-line react-hooks/exhaustive-deps
			[setInputValue, cursorPosition],
		)

		const handleKeyDown = useCallback(
			(event: React.KeyboardEvent<HTMLTextAreaElement>) => {
				if (showContextMenu) {
					if (event.key === "Escape") {
						setSelectedType(null)
						setSelectedMenuIndex(3) // File by default
						return
					}

					if (event.key === "ArrowUp" || event.key === "ArrowDown") {
						event.preventDefault()
						setSelectedMenuIndex((prevIndex) => {
							const direction = event.key === "ArrowUp" ? -1 : 1
							const options = getContextMenuOptions(
								searchQuery,
								selectedType,
								queryItems,
								fileSearchResults,
								getAllModes(customModes),
								osInfo,
							)
							const optionsLength = options.length

							if (optionsLength === 0) return prevIndex

							// Find selectable options (non-URL types)
							const selectableOptions = options.filter(
								(option) =>
									option.type !== ContextMenuOptionType.URL &&
									option.type !== ContextMenuOptionType.NoResults,
							)

							if (selectableOptions.length === 0) return -1 // No selectable options

							// Find the index of the next selectable option
							const currentSelectableIndex = selectableOptions.findIndex(
								(option) => option === options[prevIndex],
							)

							const newSelectableIndex =
								(currentSelectableIndex + direction + selectableOptions.length) %
								selectableOptions.length

							// Find the index of the selected option in the original options array
							return options.findIndex((option) => option === selectableOptions[newSelectableIndex])
						})
						return
					}
					if ((event.key === "Enter" || event.key === "Tab") && selectedMenuIndex !== -1) {
						event.preventDefault()
						const selectedOption = getContextMenuOptions(
							searchQuery,
							selectedType,
							queryItems,
							fileSearchResults,
							getAllModes(customModes),
							osInfo,
						)[selectedMenuIndex]
						if (
							selectedOption &&
							selectedOption.type !== ContextMenuOptionType.URL &&
							selectedOption.type !== ContextMenuOptionType.NoResults
						) {
							handleMentionSelect(selectedOption.type, selectedOption.value)
						}
						return
					}
				}

				const isComposing = event.nativeEvent?.isComposing ?? false
				if (event.key === "Enter" && !event.shiftKey && !isComposing) {
					event.preventDefault()
					onSend()
				}

				if (event.key === "Backspace" && !isComposing) {
					const charBeforeCursor = inputValue[cursorPosition - 1]
					const charAfterCursor = inputValue[cursorPosition + 1]

					const charBeforeIsWhitespace =
						charBeforeCursor === " " || charBeforeCursor === "\n" || charBeforeCursor === "\r\n"
					const charAfterIsWhitespace =
						charAfterCursor === " " || charAfterCursor === "\n" || charAfterCursor === "\r\n"
					// checks if char before cusor is whitespace after a mention
					if (
						charBeforeIsWhitespace &&
						inputValue.slice(0, cursorPosition - 1).match(new RegExp(mentionRegex.source + "$")) // "$" is added to ensure the match occurs at the end of the string
					) {
						const newCursorPosition = cursorPosition - 1
						// if mention is followed by another word, then instead of deleting the space separating them we just move the cursor to the end of the mention
						if (!charAfterIsWhitespace) {
							event.preventDefault()
							textAreaRef.current?.setSelectionRange(newCursorPosition, newCursorPosition)
							setCursorPosition(newCursorPosition)
						}
						setCursorPosition(newCursorPosition)
						setJustDeletedSpaceAfterMention(true)
					} else if (justDeletedSpaceAfterMention) {
						const { newText, newPosition } = removeMention(inputValue, cursorPosition)
						if (newText !== inputValue) {
							event.preventDefault()
							setInputValue(newText)
							setIntendedCursorPosition(newPosition) // Store the new cursor position in state
						}
						setJustDeletedSpaceAfterMention(false)
						setShowContextMenu(false)
					} else {
						setJustDeletedSpaceAfterMention(false)
					}
				}
			},
			[
				showContextMenu,
				selectedMenuIndex,
				searchQuery,
				selectedType,
				queryItems,
				fileSearchResults,
				customModes,
				osInfo,
				handleMentionSelect,
				onSend,
				inputValue,
				cursorPosition,
				justDeletedSpaceAfterMention,
				setInputValue,
			],
		)

		useLayoutEffect(() => {
			if (intendedCursorPosition !== null && textAreaRef.current) {
				textAreaRef.current.setSelectionRange(intendedCursorPosition, intendedCursorPosition)
				setIntendedCursorPosition(null) // Reset the state.
			}
		}, [inputValue, intendedCursorPosition])
		// Ref to store the search timeout
		const searchTimeoutRef = useRef<NodeJS.Timeout | null>(null)

		const handleInputChange = useCallback(
			(e: React.ChangeEvent<HTMLTextAreaElement>) => {
				const newValue = e.target.value
				const newCursorPosition = e.target.selectionStart
				setInputValue(newValue)
				setCursorPosition(newCursorPosition)
				const showMenu = shouldShowContextMenu(newValue, newCursorPosition)

				setShowContextMenu(showMenu)
				if (showMenu) {
					if (newValue.startsWith("/")) {
						// Handle slash command
						const query = newValue
						setSearchQuery(query)
						setSelectedMenuIndex(0)
					} else {
						// Existing @ mention handling
						const lastAtIndex = newValue.lastIndexOf("@", newCursorPosition - 1)
						const query = newValue.slice(lastAtIndex + 1, newCursorPosition)
						setSearchQuery(query)

						// Send file search request if query is not empty
						if (query.length > 0) {
							setSelectedMenuIndex(0)
							// Don't clear results until we have new ones
							// This prevents flickering

							// Clear any existing timeout
							if (searchTimeoutRef.current) {
								clearTimeout(searchTimeoutRef.current)
							}

							// Set a timeout to debounce the search requests
							searchTimeoutRef.current = setTimeout(() => {
								// Generate a request ID for this search
								const reqId = Math.random().toString(36).substring(2, 9)
								setSearchRequestId(reqId)
								setSearchLoading(true)

								// Send message to extension to search files
								vscode.postMessage({
									type: "searchFiles",
									query: query,
									requestId: reqId,
								})
							}, 200) // 200ms debounce
						} else {
							setSelectedMenuIndex(3) // Set to "File" option by default
						}
					}
				} else {
					setSearchQuery("")
					setSelectedMenuIndex(-1)
					setFileSearchResults([]) // Clear file search results
				}
			},
			[setInputValue, setSearchRequestId, setFileSearchResults, setSearchLoading],
		)

		useEffect(() => {
			if (!showContextMenu) {
				setSelectedType(null)
			}
		}, [showContextMenu])

		const handleBlur = useCallback(() => {
			// Only hide the context menu if the user didn't click on it.
			if (!isMouseDownOnMenu) {
				setShowContextMenu(false)
			}

			setIsFocused(false)
		}, [isMouseDownOnMenu])

		const handlePaste = useCallback(
			async (e: React.ClipboardEvent) => {
				const items = e.clipboardData.items

				const pastedText = e.clipboardData.getData("text")
				// Check if the pasted content is a URL, add space after so user
				// can easily delete if they don't want it.
				const urlRegex = /^\S+:\/\/\S+$/
				if (urlRegex.test(pastedText.trim())) {
					e.preventDefault()
					const trimmedUrl = pastedText.trim()
					const newValue =
						inputValue.slice(0, cursorPosition) + trimmedUrl + " " + inputValue.slice(cursorPosition)
					setInputValue(newValue)
					const newCursorPosition = cursorPosition + trimmedUrl.length + 1
					setCursorPosition(newCursorPosition)
					setIntendedCursorPosition(newCursorPosition)
					setShowContextMenu(false)

					// Scroll to new cursor position.
					setTimeout(() => {
						if (textAreaRef.current) {
							textAreaRef.current.blur()
							textAreaRef.current.focus()
						}
					}, 0)

					return
				}

				const acceptedTypes = ["png", "jpeg", "webp"]

				const imageItems = Array.from(items).filter((item) => {
					const [type, subtype] = item.type.split("/")
					return type === "image" && acceptedTypes.includes(subtype)
				})

				if (!shouldDisableImages && imageItems.length > 0) {
					e.preventDefault()
					const imagePromises = imageItems.map((item) => {
						return new Promise<string | null>((resolve) => {
							const blob = item.getAsFile()
							if (!blob) {
								resolve(null)
								return
							}
							const reader = new FileReader()
							reader.onloadend = () => {
								if (reader.error) {
									console.error(t("chat:errorReadingFile"), reader.error)
									resolve(null)
								} else {
									const result = reader.result
									resolve(typeof result === "string" ? result : null)
								}
							}
							reader.readAsDataURL(blob)
						})
					})
					const imageDataArray = await Promise.all(imagePromises)
					const dataUrls = imageDataArray.filter((dataUrl): dataUrl is string => dataUrl !== null)
					if (dataUrls.length > 0) {
						setSelectedImages((prevImages) => [...prevImages, ...dataUrls].slice(0, MAX_IMAGES_PER_MESSAGE))
					} else {
						console.warn(t("chat:noValidImages"))
					}
				}
			},
			[shouldDisableImages, setSelectedImages, cursorPosition, setInputValue, inputValue, t],
		)

		const handleMenuMouseDown = useCallback(() => {
			setIsMouseDownOnMenu(true)
		}, [])

		const updateHighlights = useCallback(() => {
			if (!textAreaRef.current || !highlightLayerRef.current) return

			const text = textAreaRef.current.value

			highlightLayerRef.current.innerHTML = text
				.replace(/\n$/, "\n\n")
				.replace(/[<>&]/g, (c) => ({ "<": "&lt;", ">": "&gt;", "&": "&amp;" })[c] || c)
				.replace(mentionRegexGlobal, '<mark class="mention-context-textarea-highlight">$&</mark>')

			highlightLayerRef.current.scrollTop = textAreaRef.current.scrollTop
			highlightLayerRef.current.scrollLeft = textAreaRef.current.scrollLeft
		}, [])

		useLayoutEffect(() => {
			updateHighlights()
		}, [inputValue, updateHighlights])

		const updateCursorPosition = useCallback(() => {
			if (textAreaRef.current) {
				setCursorPosition(textAreaRef.current.selectionStart)
			}
		}, [])

		const handleKeyUp = useCallback(
			(e: React.KeyboardEvent<HTMLTextAreaElement>) => {
				if (["ArrowLeft", "ArrowRight", "ArrowUp", "ArrowDown", "Home", "End"].includes(e.key)) {
					updateCursorPosition()
				}
			},
			[updateCursorPosition],
		)

		const handleDrop = useCallback(
			async (e: React.DragEvent<HTMLDivElement>) => {
				e.preventDefault()
				setIsDraggingOver(false)

				const text = e.dataTransfer.getData("text")
				if (text) {
					// Split text on newlines to handle multiple files
					const lines = text.split(/\r?\n/).filter((line) => line.trim() !== "")

					if (lines.length > 0) {
						// Process each line as a separate file path
						let newValue = inputValue.slice(0, cursorPosition)
						let totalLength = 0

						// Using a standard for loop instead of forEach for potential performance gains.
						for (let i = 0; i < lines.length; i++) {
							const line = lines[i]
							// Convert each path to a mention-friendly format
							const mentionText = convertToMentionPath(line, cwd, osInfo)
							newValue += mentionText
							totalLength += mentionText.length

							// Add space after each mention except the last one
							if (i < lines.length - 1) {
								newValue += " "
								totalLength += 1
							}
						}

						// Add space after the last mention and append the rest of the input
						newValue += " " + inputValue.slice(cursorPosition)
						totalLength += 1

						setInputValue(newValue)
						const newCursorPosition = cursorPosition + totalLength
						setCursorPosition(newCursorPosition)
						setIntendedCursorPosition(newCursorPosition)
					}

					return
				}

				const files = Array.from(e.dataTransfer.files)
				if (!textAreaDisabled && files.length > 0) {
					const acceptedTypes = ["png", "jpeg", "webp"]
					const imageFiles = files.filter((file) => {
						const [type, subtype] = file.type.split("/")
						return type === "image" && acceptedTypes.includes(subtype)
					})

					if (!shouldDisableImages && imageFiles.length > 0) {
						const imagePromises = imageFiles.map((file) => {
							return new Promise<string | null>((resolve) => {
								const reader = new FileReader()
								reader.onloadend = () => {
									if (reader.error) {
										console.error(t("chat:errorReadingFile"), reader.error)
										resolve(null)
									} else {
										const result = reader.result
										resolve(typeof result === "string" ? result : null)
									}
								}
								reader.readAsDataURL(file)
							})
						})
						const imageDataArray = await Promise.all(imagePromises)
						const dataUrls = imageDataArray.filter((dataUrl): dataUrl is string => dataUrl !== null)
						if (dataUrls.length > 0) {
							setSelectedImages((prevImages) =>
								[...prevImages, ...dataUrls].slice(0, MAX_IMAGES_PER_MESSAGE),
							)
							if (typeof vscode !== "undefined") {
								vscode.postMessage({
									type: "draggedImages",
									dataUrls: dataUrls,
								})
							}
						} else {
							console.warn(t("chat:noValidImages"))
						}
					}
				}
			},
			[
				textAreaDisabled,
				inputValue,
				cursorPosition,
				setInputValue,
				cwd,
				osInfo,
				shouldDisableImages,
				t,
				setSelectedImages,
			],
		)

		const [isTtsPlaying, setIsTtsPlaying] = useState(false)

		useEvent("message", (event: MessageEvent) => {
			const message: ExtensionMessage = event.data

			if (message.type === "ttsStart") {
				setIsTtsPlaying(true)
			} else if (message.type === "ttsStop") {
				setIsTtsPlaying(false)
			}
		})

		const placeholderBottomText = `\n(${t("chat:addContext")}${shouldDisableImages ? `, ${t("chat:dragFiles")}` : `, ${t("chat:dragFilesImages")}`})`

		return (
			<div
				className={cn(
					"relative",
					"flex",
					"flex-col",
					"gap-2",
					"bg-editor-background",
					"m-2 mt-1",
					"p-1.5",
					"outline-none",
					"border",
					"border-none",
					"w-[calc(100%-16px)]",
					"ml-auto",
					"mr-auto",
					"box-border",
				)}>
				<div className="relative">
					<div
						className={cn("chat-text-area", "relative", "flex", "flex-col", "outline-none")}
						onDrop={handleDrop}
						onDragOver={(e) => {
							//Only allowed to drop images/files on shift key pressed
							if (!e.shiftKey) {
								setIsDraggingOver(false)
								return
							}
							e.preventDefault()
							setIsDraggingOver(true)
							e.dataTransfer.dropEffect = "copy"
						}}
						onDragLeave={(e) => {
							e.preventDefault()
							const rect = e.currentTarget.getBoundingClientRect()
							if (
								e.clientX <= rect.left ||
								e.clientX >= rect.right ||
								e.clientY <= rect.top ||
								e.clientY >= rect.bottom
							) {
								setIsDraggingOver(false)
							}
						}}>
						{showContextMenu && (
							<div
								ref={contextMenuContainerRef}
								className={cn(
									"absolute",
									"bottom-full",
									"left-0",
									"right-0",
									"z-[1000]",
									"mb-2",
									"filter",
									"drop-shadow-md",
								)}>
								<ContextMenu
									onSelect={handleMentionSelect}
									searchQuery={searchQuery}
									onMouseDown={handleMenuMouseDown}
									selectedIndex={selectedMenuIndex}
									setSelectedIndex={setSelectedMenuIndex}
									selectedType={selectedType}
									queryItems={queryItems}
									modes={getAllModes(customModes)}
									loading={searchLoading}
									dynamicSearchResults={fileSearchResults}
									os={osInfo}
								/>
							</div>
						)}
						<div
							className={cn(
								"relative",
								"flex-1",
								"flex",
								"flex-col-reverse",
								"min-h-0",
								"overflow-hidden",
								"rounded",
							)}>
							<div
								ref={highlightLayerRef}
								className={cn(
									"absolute",
									"inset-0",
									"pointer-events-none",
									"whitespace-pre-wrap",
									"break-words",
									"text-transparent",
									"overflow-hidden",
									"font-vscode-font-family",
									"text-vscode-editor-font-size",
									"leading-vscode-editor-line-height",
									"py-2",
									"px-[9px]",
									"z-[1000]",
								)}
								style={{
									color: "transparent",
								}}
							/>
							<DynamicTextArea
								ref={(el) => {
									if (typeof ref === "function") {
										ref(el)
									} else if (ref) {
										ref.current = el
									}
									textAreaRef.current = el
								}}
								value={inputValue}
								disabled={textAreaDisabled}
								onChange={(e) => {
									handleInputChange(e)
									updateHighlights()
								}}
								onFocus={() => setIsFocused(true)}
								onKeyDown={handleKeyDown}
								onKeyUp={handleKeyUp}
								onBlur={handleBlur}
								onPaste={handlePaste}
								onSelect={updateCursorPosition}
								onMouseUp={updateCursorPosition}
								onHeightChange={(height) => {
									if (textAreaBaseHeight === undefined || height < textAreaBaseHeight) {
										setTextAreaBaseHeight(height)
									}
									onHeightChange?.(height)
								}}
								placeholder={placeholderText}
								minRows={3}
								maxRows={15}
								autoFocus={true}
								className={cn(
									"w-full",
									"text-vscode-input-foreground",
									"font-vscode-font-family",
									"text-vscode-editor-font-size",
									"leading-vscode-editor-line-height",
									textAreaDisabled ? "cursor-not-allowed" : "cursor-text",
									"py-1.5 px-2",
									isFocused
										? "border border-vscode-focusBorder outline outline-vscode-focusBorder"
										: isDraggingOver
											? "border-2 border-dashed border-vscode-focusBorder"
											: "border border-transparent",
									textAreaDisabled ? "opacity-50" : "opacity-100",
									isDraggingOver
										? "bg-[color-mix(in_srgb,var(--vscode-input-background)_95%,var(--vscode-focusBorder))]"
										: "bg-vscode-input-background",
									"transition-background-color duration-150 ease-in-out",
									"will-change-background-color",
									"h-[100px]",
									"[@media(min-width:150px)]:min-h-[80px]",
									"[@media(min-width:425px)]:min-h-[60px]",
									"box-border",
									"rounded",
									"resize-none",
									"overflow-x-hidden",
									"overflow-y-auto",
									"pr-2",
									"flex-none flex-grow",
									"z-[2]",
									"scrollbar-none",
								)}
								onScroll={() => updateHighlights()}
							/>
							{isTtsPlaying && (
								<Button
									variant="ghost"
									size="icon"
									className="absolute top-0 right-0 opacity-25 hover:opacity-100 z-10"
									onClick={() => vscode.postMessage({ type: "stopTts" })}>
									<VolumeX className="size-4" />
								</Button>
							)}
							{!inputValue && (
								<div
									className={cn(
										"absolute",
										"left-2",
										"flex",
										"gap-2",
										"text-xs",
										"text-descriptionForeground",
										"pointer-events-none",
										"z-25",
										"bottom-1.5",
										"pr-2",
										"transition-opacity",
										"duration-200",
										"ease-in-out",
										textAreaDisabled ? "opacity-35" : "opacity-70",
									)}>
									{placeholderBottomText}
								</div>
							)}
						</div>
					</div>
				</div>

				{selectedImages.length > 0 && (
					<Thumbnails
						images={selectedImages}
						setImages={setSelectedImages}
						style={{
							left: "16px",
							zIndex: 2,
							marginBottom: 0,
						}}
					/>
				)}

				<div className={cn("flex", "justify-between", "items-center", "mt-auto", "pt-0.5")}>
					<div className={cn("flex", "items-center", "gap-1", "min-w-0")}>
						{/* Mode selector - fixed width */}
						<div className="shrink-0">
							<SelectDropdown
								value={mode}
								title={t("chat:selectMode")}
								options={[
									{
										value: "shortcut",
										label: modeShortcutText,
										disabled: true,
										type: DropdownOptionType.SHORTCUT,
									},
									...getAllModes(customModes).map((mode) => ({
										value: mode.slug,
										label: mode.name,
										type: DropdownOptionType.ITEM,
									})),
									{
										value: "sep-1",
										label: t("chat:separator"),
										type: DropdownOptionType.SEPARATOR,
									},
									{
										value: "promptsButtonClicked",
										label: t("chat:edit"),
										type: DropdownOptionType.ACTION,
									},
								]}
								onChange={(value) => {
									setMode(value as Mode)
									vscode.postMessage({ type: "mode", text: value })
								}}
								shortcutText={modeShortcutText}
								triggerClassName="w-full"
							/>
						</div>

						{/* API configuration selector - flexible width */}
						<div className={cn("flex-1", "min-w-0", "overflow-hidden")}>
							<SelectDropdown
								value={currentConfigId}
								disabled={textAreaDisabled}
								title={t("chat:selectApiConfig")}
								placeholder={displayName} // Always show the current name
								options={[
									// Pinned items first
									...(listApiConfigMeta || [])
										.filter((config) => pinnedApiConfigs && pinnedApiConfigs[config.id])
										.map((config) => ({
											value: config.id,
											label: config.name,
											name: config.name, // Keep name for comparison with currentApiConfigName
											type: DropdownOptionType.ITEM,
											pinned: true,
										}))
										.sort((a, b) => a.label.localeCompare(b.label)),
									// If we have pinned items and unpinned items, add a separator
									...(pinnedApiConfigs &&
									Object.keys(pinnedApiConfigs).length > 0 &&
									(listApiConfigMeta || []).some((config) => !pinnedApiConfigs[config.id])
										? [
												{
													value: "sep-pinned",
													label: t("chat:separator"),
													type: DropdownOptionType.SEPARATOR,
												},
											]
										: []),
									// Unpinned items sorted alphabetically
									...(listApiConfigMeta || [])
										.filter((config) => !pinnedApiConfigs || !pinnedApiConfigs[config.id])
										.map((config) => ({
											value: config.id,
											label: config.name,
											name: config.name, // Keep name for comparison with currentApiConfigName
											type: DropdownOptionType.ITEM,
											pinned: false,
										}))
										.sort((a, b) => a.label.localeCompare(b.label)),
									{
										value: "sep-2",
										label: t("chat:separator"),
										type: DropdownOptionType.SEPARATOR,
									},
									{
										value: "settingsButtonClicked",
										label: t("chat:edit"),
										type: DropdownOptionType.ACTION,
									},
								]}
								onChange={(value) => {
									if (value === "settingsButtonClicked") {
										vscode.postMessage({ type: "loadApiConfiguration", text: value })
									} else {
										vscode.postMessage({ type: "loadApiConfigurationById", text: value })
									}
								}}
								contentClassName="max-h-[300px] overflow-y-auto"
								triggerClassName="w-full text-ellipsis overflow-hidden"
								itemClassName="group"
								renderItem={({ type, value, label, pinned }) => {
									if (type !== DropdownOptionType.ITEM) {
										return label
									}

									const config = listApiConfigMeta?.find((c) => c.id === value)
									const isCurrentConfig = config?.name === currentApiConfigName

									return (
										<div className="flex justify-between gap-2 w-full h-5">
											<div className={cn({ "font-medium": isCurrentConfig })}>{label}</div>
											<div className="flex justify-end w-10">
												<div
													className={cn("size-5 p-1", {
														"block group-hover:hidden": !pinned,
														hidden: !isCurrentConfig,
													})}>
													<Check className="size-3" />
												</div>
												<Button
													variant="ghost"
													size="icon"
													title={pinned ? t("chat:unpin") : t("chat:pin")}
													onClick={(e) => {
														e.stopPropagation()
														togglePinnedApiConfig(value)
														vscode.postMessage({ type: "toggleApiConfigPin", text: value })
													}}
													className={cn("size-5", {
														"hidden group-hover:flex": !pinned,
														"bg-accent": pinned,
													})}>
													<Pin className="size-3 p-0.5 opacity-50" />
												</Button>
											</div>
										</div>
									)
								}}
							/>
						</div>
					</div>

					{/* Right side - action buttons */}
<<<<<<< HEAD
					<div
						style={{
							display: "flex",
							alignItems: "center",
							gap: "8px",
							flexShrink: 0,
						}}>
						<div style={{ display: "flex", alignItems: "center" }}>
							{isEnhancingPrompt ? (
								<span
									className="codicon codicon-loading codicon-modifier-spin"
									style={{
										color: "var(--vscode-input-foreground)",
										opacity: 0.5,
										fontSize: 16.5,
										marginRight: 6,
									}}
								/>
							) : (
								<span
									role="button"
									aria-label="enhance prompt"
									data-testid="enhance-prompt-button"
									title={t("chat:enhancePrompt")}
									className={`input-icon-button ${
										textAreaDisabled ? "disabled" : ""
									} codicon codicon-sparkle`}
									onClick={() => !textAreaDisabled && handleEnhancePrompt()}
									style={{ fontSize: 16.5 }}
								/>
							)}
						</div>

						<span
							className={`input-icon-button ${textAreaDisabled ? "disabled" : ""}`}
							title="Add Context (@)"
							onClick={() => {
								if (textAreaDisabled || !textAreaRef.current || showContextMenu) return

								textAreaRef.current.focus()

								setInputValue(`${inputValue} @`)
								setShowContextMenu(true)
								// Empty search query explicitly to show all options
								// and set to "File" option by default
								setSearchQuery("")
								setSelectedMenuIndex(4)
							}}>
							<Paperclip size={16.5} />
						</span>
						<span
							className={`input-icon-button ${
								shouldDisableImages ? "disabled" : ""
							} codicon codicon-device-camera`}
=======
					<div className={cn("flex", "items-center", "gap-0.5", "shrink-0")}>
						<IconButton
							iconClass={isEnhancingPrompt ? "codicon-loading" : "codicon-sparkle"}
							title={t("chat:enhancePrompt")}
							disabled={textAreaDisabled}
							isLoading={isEnhancingPrompt}
							onClick={handleEnhancePrompt}
						/>
						<IconButton
							iconClass="codicon-device-camera"
>>>>>>> 0949556b
							title={t("chat:addImages")}
							disabled={shouldDisableImages}
							onClick={onSelectImages}
						/>
						<IconButton
							iconClass="codicon-send"
							title={t("chat:sendMessage")}
							disabled={textAreaDisabled}
							onClick={onSend}
						/>
					</div>
				</div>
			</div>
		)
	},
)

export default ChatTextArea<|MERGE_RESOLUTION|>--- conflicted
+++ resolved
@@ -1082,40 +1082,14 @@
 					</div>
 
 					{/* Right side - action buttons */}
-<<<<<<< HEAD
-					<div
-						style={{
-							display: "flex",
-							alignItems: "center",
-							gap: "8px",
-							flexShrink: 0,
-						}}>
-						<div style={{ display: "flex", alignItems: "center" }}>
-							{isEnhancingPrompt ? (
-								<span
-									className="codicon codicon-loading codicon-modifier-spin"
-									style={{
-										color: "var(--vscode-input-foreground)",
-										opacity: 0.5,
-										fontSize: 16.5,
-										marginRight: 6,
-									}}
-								/>
-							) : (
-								<span
-									role="button"
-									aria-label="enhance prompt"
-									data-testid="enhance-prompt-button"
-									title={t("chat:enhancePrompt")}
-									className={`input-icon-button ${
-										textAreaDisabled ? "disabled" : ""
-									} codicon codicon-sparkle`}
-									onClick={() => !textAreaDisabled && handleEnhancePrompt()}
-									style={{ fontSize: 16.5 }}
-								/>
-							)}
-						</div>
-
+					<div className={cn("flex", "items-center", "gap-0.5", "shrink-0")}>
+						<IconButton
+							iconClass={isEnhancingPrompt ? "codicon-loading" : "codicon-sparkle"}
+							title={t("chat:enhancePrompt")}
+							disabled={textAreaDisabled}
+							isLoading={isEnhancingPrompt}
+							onClick={handleEnhancePrompt}
+						/>
 						<span
 							className={`input-icon-button ${textAreaDisabled ? "disabled" : ""}`}
 							title="Add Context (@)"
@@ -1133,22 +1107,8 @@
 							}}>
 							<Paperclip size={16.5} />
 						</span>
-						<span
-							className={`input-icon-button ${
-								shouldDisableImages ? "disabled" : ""
-							} codicon codicon-device-camera`}
-=======
-					<div className={cn("flex", "items-center", "gap-0.5", "shrink-0")}>
-						<IconButton
-							iconClass={isEnhancingPrompt ? "codicon-loading" : "codicon-sparkle"}
-							title={t("chat:enhancePrompt")}
-							disabled={textAreaDisabled}
-							isLoading={isEnhancingPrompt}
-							onClick={handleEnhancePrompt}
-						/>
 						<IconButton
 							iconClass="codicon-device-camera"
->>>>>>> 0949556b
 							title={t("chat:addImages")}
 							disabled={shouldDisableImages}
 							onClick={onSelectImages}
