{
<<<<<<< HEAD
	"greeting": "你好，我是 Kilo Code！",
	"notice": "首先，请配置一个大模型 API 服务商。",
=======
	"greeting": "你好，我是 Roo！",
	"introduction": "基于最新的AI编程技术，我可以逐步处理复杂软件开发任务。支持创建编辑文件、分析复杂项目、浏览器操作及运行终端命令，不仅能提供代码补全和基础答疑，还能完成更高阶的开发协助。通过MCP系统，我甚至可以自己制作新工具，持续提升解决问题的能力。",
	"notice": "请先配置大语言模型API提供商",
>>>>>>> 91f4a862
	"start": "开始吧！",
	"chooseProvider": "选择一个 API 提供商开始：",
	"routers": {
		"requesty": {
			"description": "智能调度多个大语言模型",
			"incentive": "$1 免费额度"
		},
		"openrouter": {
			"description": "统一了大语言模型的接口"
		}
	},
	"startRouter": "通过路由器快速设置",
	"startCustom": "使用你自己的 API 密钥",
<<<<<<< HEAD
=======
	"telemetry": {
		"title": "帮助改进 Roo Code",
		"changeSettings": "可以随时在<settingsLink>设置</settingsLink>页面底部更改此设置",
		"settings": "设置",
		"anonymousTelemetry": "发送匿名的错误和使用数据，以帮助我们修复错误并改进扩展程序。不会涉及代码、提示词或个人隐私信息。",
		"allow": "允许",
		"deny": "拒绝"
	},
>>>>>>> 91f4a862
	"or": "或"
}<|MERGE_RESOLUTION|>--- conflicted
+++ resolved
@@ -1,12 +1,7 @@
 {
-<<<<<<< HEAD
-	"greeting": "你好，我是 Kilo Code！",
-	"notice": "首先，请配置一个大模型 API 服务商。",
-=======
-	"greeting": "你好，我是 Roo！",
+	"greeting": "你好，我是 Kilo Code",
 	"introduction": "基于最新的AI编程技术，我可以逐步处理复杂软件开发任务。支持创建编辑文件、分析复杂项目、浏览器操作及运行终端命令，不仅能提供代码补全和基础答疑，还能完成更高阶的开发协助。通过MCP系统，我甚至可以自己制作新工具，持续提升解决问题的能力。",
 	"notice": "请先配置大语言模型API提供商",
->>>>>>> 91f4a862
 	"start": "开始吧！",
 	"chooseProvider": "选择一个 API 提供商开始：",
 	"routers": {
@@ -20,16 +15,13 @@
 	},
 	"startRouter": "通过路由器快速设置",
 	"startCustom": "使用你自己的 API 密钥",
-<<<<<<< HEAD
-=======
 	"telemetry": {
-		"title": "帮助改进 Roo Code",
+		"title": "帮助改进 Kilo Code",
 		"changeSettings": "可以随时在<settingsLink>设置</settingsLink>页面底部更改此设置",
 		"settings": "设置",
 		"anonymousTelemetry": "发送匿名的错误和使用数据，以帮助我们修复错误并改进扩展程序。不会涉及代码、提示词或个人隐私信息。",
 		"allow": "允许",
 		"deny": "拒绝"
 	},
->>>>>>> 91f4a862
 	"or": "或"
 }