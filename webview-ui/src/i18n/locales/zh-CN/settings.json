--- conflicted
+++ resolved
@@ -81,16 +81,14 @@
 			"commandPlaceholder": "输入命令前缀（例如 'git '）",
 			"addButton": "添加"
 		},
-<<<<<<< HEAD
 		"showMenu": {
 			"label": "在聊天视图中显示自动批准菜单",
 			"description": "启用后，自动批准菜单将显示在聊天视图底部，方便快速访问自动批准设置"
-=======
+		},
 		"apiRequestLimit": {
 			"title": "最大请求数",
 			"description": "在请求批准以继续执行任务之前，自动发出此数量的 API 请求。",
 			"unlimited": "无限制"
->>>>>>> dbb58f08
 		}
 	},
 	"providers": {
@@ -479,11 +477,7 @@
 		"useCustomModel": "使用自定义：{{modelId}}"
 	},
 	"footer": {
-<<<<<<< HEAD
 		"feedback": "如果您有任何问题或反馈，请随时在 <githubLink>github.com/Kilo-Org/kilocode</githubLink> 上提出问题或加入 <redditLink>reddit.com/r/kilocode</redditLink> 或 <discordLink>kilocode.ai/discord</discordLink>",
-=======
-		"feedback": "如果您有任何问题或反馈，请随时在 <githubLink>github.com/RooCodeInc/Roo-Code</githubLink> 上提出问题或加入 <redditLink>reddit.com/r/RooCode</redditLink> 或 <discordLink>discord.gg/roocode</discordLink>",
->>>>>>> dbb58f08
 		"telemetry": {
 			"label": "允许匿名数据收集",
 			"description": "匿名收集错误报告和使用数据（不含代码/提示/个人信息），详情见隐私政策"
