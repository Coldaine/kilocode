--- conflicted
+++ resolved
@@ -29,24 +29,14 @@
 		"advanced": "Nâng cao",
 		"experimental": "Tính năng thử nghiệm",
 		"language": "Ngôn ngữ",
-<<<<<<< HEAD
 		"about": "Về Kilo Code",
-		"mcp": "Máy chủ MCP"
-=======
-		"about": "Về Roo Code",
 		"interface": "Giao diện"
->>>>>>> 58ac098a
 	},
 	"autoApprove": {
 		"description": "Cho phép Kilo Code tự động thực hiện các hoạt động mà không cần phê duyệt. Chỉ bật những cài đặt này nếu bạn hoàn toàn tin tưởng AI và hiểu rõ các rủi ro bảo mật liên quan.",
 		"readOnly": {
-<<<<<<< HEAD
-			"label": "Luôn phê duyệt các hoạt động chỉ đọc",
+			"label": "Đọc",
 			"description": "Khi được bật, Kilo Code sẽ tự động xem nội dung thư mục và đọc tệp mà không yêu cầu bạn nhấp vào nút Phê duyệt.",
-=======
-			"label": "Đọc",
-			"description": "Khi được bật, Roo sẽ tự động xem nội dung thư mục và đọc tệp mà không yêu cầu bạn nhấp vào nút Phê duyệt.",
->>>>>>> 58ac098a
 			"outsideWorkspace": {
 				"label": "Bao gồm các tệp ngoài không gian làm việc",
 				"description": "Cho phép Kilo Code đọc các tệp bên ngoài không gian làm việc hiện tại mà không yêu cầu phê duyệt."
