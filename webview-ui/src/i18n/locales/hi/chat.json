{
<<<<<<< HEAD
	"greeting": "Kilo Code आपके लिए क्या कर सकता है?",
=======
	"greeting": "Roo Code में आपका स्वागत है",
>>>>>>> 7f026f5c
	"task": {
		"title": "कार्य",
		"seeMore": "अधिक देखें",
		"seeLess": "कम देखें",
		"tokens": "Tokens:",
		"cache": "कैश:",
		"apiCost": "API लागत:",
		"contextWindow": "संदर्भ लंबाई:",
		"closeAndStart": "कार्य बंद करें और नया शुरू करें",
		"export": "कार्य इतिहास निर्यात करें",
		"delete": "कार्य हटाएं (पुष्टि को छोड़ने के लिए Shift + क्लिक)"
	},
	"history": {
		"title": "इतिहास"
	},
	"unpin": "पिन करें",
	"pin": "अवपिन करें",
	"tokenProgress": {
		"availableSpace": "उपलब्ध स्थान: {{amount}} tokens",
		"tokensUsed": "प्रयुक्त tokens: {{used}} / {{total}}",
		"reservedForResponse": "मॉडल प्रतिक्रिया के लिए आरक्षित: {{amount}} tokens"
	},
	"retry": {
		"title": "पुनः प्रयास करें",
		"tooltip": "ऑपरेशन फिर से प्रयास करें"
	},
	"startNewTask": {
		"title": "नया कार्य शुरू करें",
		"tooltip": "नया कार्य शुरू करें"
	},
	"proceedAnyways": {
		"title": "फिर भी आगे बढ़ें",
		"tooltip": "कमांड निष्पादन के दौरान जारी रखें"
	},
	"save": {
		"title": "सहेजें",
		"tooltip": "फ़ाइल परिवर्तन सहेजें"
	},
	"reject": {
		"title": "अस्वीकार करें",
		"tooltip": "इस क्रिया को अस्वीकार करें"
	},
	"completeSubtaskAndReturn": "उपकार्य पूरा करें और वापस लौटें",
	"approve": {
		"title": "स्वीकृत करें",
		"tooltip": "इस क्रिया को स्वीकृत करें"
	},
	"runCommand": {
		"title": "कमांड चलाएँ",
		"tooltip": "इस कमांड को निष्पादित करें"
	},
	"proceedWhileRunning": {
		"title": "चलते समय आगे बढ़ें",
		"tooltip": "चेतावनियों के बावजूद जारी रखें"
	},
	"resumeTask": {
		"title": "कार्य जारी रखें",
		"tooltip": "वर्तमान कार्य जारी रखें"
	},
	"terminate": {
		"title": "समाप्त करें",
		"tooltip": "वर्तमान कार्य समाप्त करें"
	},
	"cancel": {
		"title": "रद्द करें",
		"tooltip": "वर्तमान ऑपरेशन रद्द करें"
	},
	"scrollToBottom": "चैट के निचले हिस्से तक स्क्रॉल करें",
<<<<<<< HEAD
=======
	"onboarding": "एजेंटिक कोडिंग क्षमताओं में नवीनतम प्रगति के कारण, मैं जटिल सॉफ्टवेयर विकास कार्यों को चरण-दर-चरण संभाल सकता हूं। ऐसे उपकरणों के साथ जो मुझे फ़ाइलें बनाने और संपादित करने, जटिल प्रोजेक्ट का अन्वेषण करने, ब्राउज़र का उपयोग करने और टर्मिनल कमांड (आपकी अनुमति के बाद) निष्पादित करने की अनुमति देते हैं, मैं आपकी मदद कोड पूर्णता या तकनीकी समर्थन से परे तरीकों से कर सकता हूं। मैं अपनी क्षमताओं का विस्तार करने और नए उपकरण बनाने के लिए MCP का भी उपयोग कर सकता हूं।",
>>>>>>> 7f026f5c
	"selectMode": "इंटरैक्शन मोड चुनें",
	"selectApiConfig": "API कॉन्फ़िगरेशन चुनें",
	"enhancePrompt": "अतिरिक्त संदर्भ के साथ प्रॉम्प्ट बढ़ाएँ",
	"addImages": "संदेश में चित्र जोड़ें",
	"sendMessage": "संदेश भेजें",
	"typeMessage": "एक संदेश लिखें...",
	"typeTask": "निर्माण करें, खोजें, कुछ पूछें",
	"addContext": "संदर्भ जोड़ने के लिए @, मोड बदलने के लिए /",
	"dragFiles": "फ़ाइलें खींचने के लिए shift दबाकर रखें",
	"dragFilesImages": "फ़ाइलें/चित्र खींचने के लिए shift दबाकर रखें",
	"enhancePromptDescription": "'प्रॉम्प्ट बढ़ाएँ' बटन अतिरिक्त संदर्भ, स्पष्टीकरण या पुनर्विचार प्रदान करके आपके अनुरोध को बेहतर बनाने में मदद करता है। यहां अनुरोध लिखकर देखें और यह कैसे काम करता है यह देखने के लिए बटन पर फिर से क्लिक करें।",
	"errorReadingFile": "फ़ाइल पढ़ने में त्रुटि:",
	"noValidImages": "कोई मान्य चित्र प्रोसेस नहीं किया गया",
	"separator": "विभाजक",
	"edit": "संपादित करें...",
	"forNextMode": "अगले मोड के लिए",
	"error": "त्रुटि",
	"diffError": {
		"title": "संपादन असफल"
	},
	"troubleMessage": "Kilo Code को समस्या हो रही है...",
	"apiRequest": {
		"title": "API अनुरोध",
		"failed": "API अनुरोध विफल हुआ",
		"streaming": "API अनुरोध...",
		"cancelled": "API अनुरोध रद्द किया गया",
		"streamingFailed": "API स्ट्रीमिंग विफल हुई"
	},
	"checkpoint": {
		"initial": "प्रारंभिक चेकपॉइंट",
		"regular": "चेकपॉइंट",
		"initializingWarning": "चेकपॉइंट अभी भी आरंभ हो रहा है... अगर यह बहुत समय ले रहा है, तो आप <settingsLink>सेटिंग्स</settingsLink> में चेकपॉइंट को अक्षम कर सकते हैं और अपने कार्य को पुनः आरंभ कर सकते हैं।",
		"menu": {
			"viewDiff": "अंतर देखें",
			"restore": "चेकपॉइंट पुनर्स्थापित करें",
			"restoreFiles": "फ़ाइलें पुनर्स्थापित करें",
			"restoreFilesDescription": "आपके प्रोजेक्ट की फ़ाइलों को इस बिंदु पर लिए गए स्नैपशॉट पर पुनर्स्थापित करता है।",
			"restoreFilesAndTask": "फ़ाइलें और कार्य पुनर्स्थापित करें",
			"confirm": "पुष्टि करें",
			"cancel": "रद्द करें",
			"cannotUndo": "इस क्रिया को पूर्ववत नहीं किया जा सकता।",
			"restoreFilesAndTaskDescription": "आपके प्रोजेक्ट की फ़ाइलों को इस बिंदु पर लिए गए स्नैपशॉट पर पुनर्स्थापित करता है और इस बिंदु के बाद के सभी संदेशों को हटा देता है।"
		},
		"current": "वर्तमान"
	},
	"instructions": {
		"wantsToFetch": "Kilo Code को वर्तमान कार्य में सहायता के लिए विस्तृत निर्देश प्राप्त करना है"
	},
	"fileOperations": {
		"wantsToRead": "Kilo Code इस फ़ाइल को पढ़ना चाहता है:",
		"wantsToReadOutsideWorkspace": "Kilo Code कार्यक्षेत्र के बाहर इस फ़ाइल को पढ़ना चाहता है:",
		"didRead": "Kilo Code ने इस फ़ाइल को पढ़ा:",
		"wantsToEdit": "Kilo Code इस फ़ाइल को संपादित करना चाहता है:",
		"wantsToEditOutsideWorkspace": "Kilo Code कार्यक्षेत्र के बाहर इस फ़ाइल को संपादित करना चाहता है:",
		"wantsToCreate": "Kilo Code एक नई फ़ाइल बनाना चाहता है:"
	},
	"directoryOperations": {
		"wantsToViewTopLevel": "Kilo Code इस निर्देशिका में शीर्ष स्तर की फ़ाइलें देखना चाहता है:",
		"didViewTopLevel": "Kilo Code ने इस निर्देशिका में शीर्ष स्तर की फ़ाइलें देखीं:",
		"wantsToViewRecursive": "Kilo Code इस निर्देशिका में सभी फ़ाइलों को पुनरावर्ती रूप से देखना चाहता है:",
		"didViewRecursive": "Kilo Code ने इस निर्देशिका में सभी फ़ाइलों को पुनरावर्ती रूप से देखा:",
		"wantsToViewDefinitions": "Kilo Code इस निर्देशिका में उपयोग किए गए सोर्स कोड परिभाषा नामों को देखना चाहता है:",
		"didViewDefinitions": "Kilo Code ने इस निर्देशिका में उपयोग किए गए सोर्स कोड परिभाषा नामों को देखा:",
		"wantsToSearch": "Kilo Code इस निर्देशिका में <code>{{regex}}</code> के लिए खोज करना चाहता है:",
		"didSearch": "Kilo Code ने इस निर्देशिका में <code>{{regex}}</code> के लिए खोज की:"
	},
	"commandOutput": "कमांड आउटपुट",
	"response": "प्रतिक्रिया",
	"arguments": "आर्ग्युमेंट्स",
	"mcp": {
		"wantsToUseTool": "Kilo Code {{serverName}} MCP सर्वर पर एक टूल का उपयोग करना चाहता है:",
		"wantsToAccessResource": "Kilo Code {{serverName}} MCP सर्वर पर एक संसाधन का उपयोग करना चाहता है:"
	},
	"modes": {
		"wantsToSwitch": "Kilo Code <code>{{mode}}</code> मोड में स्विच करना चाहता है",
		"wantsToSwitchWithReason": "Kilo Code <code>{{mode}}</code> मोड में स्विच करना चाहता है क्योंकि: {{reason}}",
		"didSwitch": "Kilo Code <code>{{mode}}</code> मोड में स्विच कर गया",
		"didSwitchWithReason": "Kilo Code <code>{{mode}}</code> मोड में स्विच कर गया क्योंकि: {{reason}}"
	},
	"subtasks": {
		"wantsToCreate": "Kilo Code <code>{{mode}}</code> मोड में एक नया उपकार्य बनाना चाहता है:",
		"wantsToFinish": "Kilo Code इस उपकार्य को समाप्त करना चाहता है",
		"newTaskContent": "उपकार्य निर्देश",
		"completionContent": "उपकार्य पूर्ण",
		"resultContent": "उपकार्य परिणाम",
		"defaultResult": "कृपया अगले कार्य पर जारी रखें।",
		"completionInstructions": "उपकार्य पूर्ण! आप परिणामों की समीक्षा कर सकते हैं और सुधार या अगले चरण सुझा सकते हैं। यदि सब कुछ ठीक लगता है, तो मुख्य कार्य को परिणाम वापस करने के लिए पुष्टि करें।"
	},
	"questions": {
		"hasQuestion": "Kilo Code का एक प्रश्न है:"
	},
	"taskCompleted": "कार्य पूरा हुआ",
	"shellIntegration": {
		"unavailable": "शेल एकीकरण अनुपलब्ध",
		"troubleshooting": "अभी भी समस्या है? शेल एकीकरण दस्तावेज़ के लिए यहाँ क्लिक करें।",
		"checkSettings": "सेटिंग्स पेज में टर्मिनल वर्कअराउंड जांचें",
		"updateVSCode": "VSCode अपडेट करें",
		"supportedShell": "सुनिश्चित करें कि आप समर्थित शेल का उपयोग कर रहे हैं: zsh, bash, fish या PowerShell"
	},
	"powershell": {
		"issues": "ऐसा लगता है कि आपको Windows PowerShell के साथ समस्याएँ हो रही हैं, कृपया इसे देखें"
	},
	"autoApprove": {
		"title": "स्वत:-स्वीकृति:",
		"none": "कोई नहीं",
		"description": "स्वत:-स्वीकृति Kilo Code को अनुमति मांगे बिना क्रियाएँ करने की अनुमति देती है। केवल उन क्रियाओं के लिए सक्षम करें जिन पर आप पूरी तरह से विश्वास करते हैं। अधिक विस्तृत कॉन्फ़िगरेशन <settingsLink>सेटिंग्स</settingsLink> में उपलब्ध है।"
	},
	"reasoning": {
		"thinking": "विचार कर रहा है",
		"seconds": "{{count}} सेकंड"
	},
	"followUpSuggest": {
		"copyToInput": "इनपुट में कॉपी करें (या Shift + क्लिक)"
	},
	"announcement": {
		"title": "🎉 Roo Code 3.13 रिलीज़ हुआ",
		"description": "Roo Code 3.13 आपके फीडबैक के आधार पर नई सुविधाएँ और सुधार लाता है।",
		"whatsNew": "नई सुविधाएँ",
		"feature1": "<bold>Gemini 2.5 Flash Thinking</bold>: अब आप Gemini 2.5 Flash के thinking वेरिएंट का उपयोग कर सकते हैं और thinking टोकन बजट निर्दिष्ट कर सकते हैं",
		"feature2": "<bold>UI सुधार</bold>: कार्य हेडर, चैट व्यू, इतिहास प्रीव्यू और स्वागत व्यू को दृश्य रूप से अपग्रेड किया गया है",
		"feature3": "<bold>बग फिक्स</bold>: अधिक विश्वसनीय डिफ एडिट्स और अधिक",
		"hideButton": "घोषणा छिपाएँ",
		"detailsDiscussLinks": "<discordLink>Discord</discordLink> और <redditLink>Reddit</redditLink> पर अधिक जानकारी प्राप्त करें और चर्चा में भाग लें 🚀"
	},
	"browser": {
		"rooWantsToUse": "Kilo Code ब्राउज़र का उपयोग करना चाहता है:",
		"consoleLogs": "कंसोल लॉग",
		"noNewLogs": "(कोई नया लॉग नहीं)",
		"screenshot": "ब्राउज़र स्क्रीनशॉट",
		"cursor": "कर्सर",
		"navigation": {
			"step": "चरण {{current}} / {{total}}",
			"previous": "पिछला",
			"next": "अगला"
		},
		"sessionStarted": "ब्राउज़र सत्र शुरू हुआ",
		"actions": {
			"title": "ब्राउज़र क्रिया: ",
			"launch": "{{url}} पर ब्राउज़र लॉन्च करें",
			"click": "क्लिक करें ({{coordinate}})",
			"type": "टाइप करें \"{{text}}\"",
			"scrollDown": "नीचे स्क्रॉल करें",
			"scrollUp": "ऊपर स्क्रॉल करें",
			"close": "ब्राउज़र बंद करें"
		}
	},
	"notifications": {
		"toolRequest": "टूल अनुरोध स्वीकृति की प्रतीक्षा में है",
		"browserAction": "ब्राउज़र क्रिया स्वीकृति की प्रतीक्षा में है",
		"command": "कमांड स्वीकृति की प्रतीक्षा में है"
	}
}<|MERGE_RESOLUTION|>--- conflicted
+++ resolved
@@ -1,9 +1,5 @@
 {
-<<<<<<< HEAD
 	"greeting": "Kilo Code आपके लिए क्या कर सकता है?",
-=======
-	"greeting": "Roo Code में आपका स्वागत है",
->>>>>>> 7f026f5c
 	"task": {
 		"title": "कार्य",
 		"seeMore": "अधिक देखें",
@@ -72,10 +68,7 @@
 		"tooltip": "वर्तमान ऑपरेशन रद्द करें"
 	},
 	"scrollToBottom": "चैट के निचले हिस्से तक स्क्रॉल करें",
-<<<<<<< HEAD
-=======
-	"onboarding": "एजेंटिक कोडिंग क्षमताओं में नवीनतम प्रगति के कारण, मैं जटिल सॉफ्टवेयर विकास कार्यों को चरण-दर-चरण संभाल सकता हूं। ऐसे उपकरणों के साथ जो मुझे फ़ाइलें बनाने और संपादित करने, जटिल प्रोजेक्ट का अन्वेषण करने, ब्राउज़र का उपयोग करने और टर्मिनल कमांड (आपकी अनुमति के बाद) निष्पादित करने की अनुमति देते हैं, मैं आपकी मदद कोड पूर्णता या तकनीकी समर्थन से परे तरीकों से कर सकता हूं। मैं अपनी क्षमताओं का विस्तार करने और नए उपकरण बनाने के लिए MCP का भी उपयोग कर सकता हूं।",
->>>>>>> 7f026f5c
+	"onboarding": "<strong>इस कार्यक्षेत्र में आपकी कार्य सूची खाली है।</strong> नीचे एक कार्य टाइप करके शुरू करें। शुरू करने का तरीका नहीं पता? <DocsLink>दस्तावेज़ों</DocsLink> में Kilo Code आपके लिए क्या कर सकता है, इसके बारे में अधिक जानें।",
 	"selectMode": "इंटरैक्शन मोड चुनें",
 	"selectApiConfig": "API कॉन्फ़िगरेशन चुनें",
 	"enhancePrompt": "अतिरिक्त संदर्भ के साथ प्रॉम्प्ट बढ़ाएँ",
