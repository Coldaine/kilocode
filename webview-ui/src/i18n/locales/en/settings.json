{
	"common": {
		"save": "Save",
		"done": "Done",
		"cancel": "Cancel",
		"reset": "Reset",
		"select": "Select",
		"add": "Add Header",
		"remove": "Remove"
	},
	"header": {
		"title": "Settings",
		"saveButtonTooltip": "Save changes",
		"nothingChangedTooltip": "Nothing changed",
		"doneButtonTooltip": "Discard unsaved changes and close settings panel"
	},
	"unsavedChangesDialog": {
		"title": "Unsaved Changes",
		"description": "Do you want to discard changes and continue?",
		"cancelButton": "Cancel",
		"discardButton": "Discard changes"
	},
	"sections": {
		"providers": "Providers",
		"autoApprove": "Auto-Approve",
		"browser": "Browser",
		"checkpoints": "Checkpoints",
		"notifications": "Notifications",
		"contextManagement": "Context",
		"terminal": "Terminal",
		"experimental": "Experimental",
		"language": "Language",
<<<<<<< HEAD
		"about": "About Kilo Code",
		"interface": "Interface",
		"mcp": "MCP Servers"
=======
		"about": "About Roo Code"
>>>>>>> 2caf974e
	},
	"autoApprove": {
		"description": "Allow Kilo Code to automatically perform operations without requiring approval. Enable these settings only if you fully trust the AI and understand the associated security risks.",
		"readOnly": {
			"label": "Read",
			"description": "When enabled, Kilo Code will automatically view directory contents and read files without requiring you to click the Approve button.",
			"outsideWorkspace": {
				"label": "Include files outside workspace",
				"description": "Allow Kilo Code to read files outside the current workspace without requiring approval."
			}
		},
		"write": {
			"label": "Write",
			"description": "Automatically create and edit files without requiring approval",
			"delayLabel": "Delay after writes to allow diagnostics to detect potential problems",
			"outsideWorkspace": {
				"label": "Include files outside workspace",
				"description": "Allow Kilo Code to create and edit files outside the current workspace without requiring approval."
			}
		},
		"browser": {
			"label": "Browser",
			"description": "Automatically perform browser actions without requiring approval. Note: Only applies when the model supports computer use"
		},
		"retry": {
			"label": "Retry",
			"description": "Automatically retry failed API requests when server returns an error response",
			"delayLabel": "Delay before retrying the request"
		},
		"mcp": {
			"label": "MCP",
			"description": "Enable auto-approval of individual MCP tools in the MCP Servers view (requires both this setting and the tool's individual \"Always allow\" checkbox)"
		},
		"modeSwitch": {
			"label": "Mode",
			"description": "Automatically switch between different modes without requiring approval"
		},
		"subtasks": {
			"label": "Subtasks",
			"description": "Allow creation and completion of subtasks without requiring approval"
		},
		"execute": {
			"label": "Execute",
			"description": "Automatically execute allowed terminal commands without requiring approval",
			"allowedCommands": "Allowed Auto-Execute Commands",
			"allowedCommandsDescription": "Command prefixes that can be auto-executed when \"Always approve execute operations\" is enabled. Add * to allow all commands (use with caution).",
			"commandPlaceholder": "Enter command prefix (e.g., 'git ')",
			"addButton": "Add"
		},
		"showMenu": {
			"label": "Show auto-approve menu in chat view",
			"description": "When enabled, the auto-approve menu will be displayed at the bottom of the chat view, allowing quick access to auto-approve settings"
		}
	},
	"providers": {
		"providerDocumentation": "{{provider}} documentation",
		"configProfile": "Configuration Profile",
		"description": "Save different API configurations to quickly switch between providers and settings.",
		"apiProvider": "API Provider",
		"model": "Model",
		"nameEmpty": "Name cannot be empty",
		"nameExists": "A profile with this name already exists",
		"deleteProfile": "Delete Profile",
		"invalidArnFormat": "Invalid ARN format. Please check the examples above.",
		"enterNewName": "Enter new name",
		"addProfile": "Add Profile",
		"renameProfile": "Rename Profile",
		"newProfile": "New Configuration Profile",
		"enterProfileName": "Enter profile name",
		"createProfile": "Create Profile",
		"cannotDeleteOnlyProfile": "Cannot delete the only profile",
		"searchPlaceholder": "Search profiles",
		"noMatchFound": "No matching profiles found",
		"vscodeLmDescription": " The VS Code Language Model API allows you to run models provided by other VS Code extensions (including but not limited to GitHub Copilot). The easiest way to get started is to install the Copilot and Copilot Chat extensions from the VS Code Marketplace.",
		"awsCustomArnUse": "Enter a valid Amazon Bedrock ARN for the model you want to use. Format examples:",
		"awsCustomArnDesc": "Make sure the region in the ARN matches your selected AWS Region above.",
		"openRouterApiKey": "OpenRouter API Key",
		"getOpenRouterApiKey": "Get OpenRouter API Key",
		"apiKeyStorageNotice": "API keys are stored securely in VSCode's Secret Storage",
		"glamaApiKey": "Glama API Key",
		"getGlamaApiKey": "Get Glama API Key",
		"useCustomBaseUrl": "Use custom base URL",
		"useHostHeader": "Use custom Host header",
		"useLegacyFormat": "Use legacy OpenAI API format",
		"customHeaders": "Custom Headers",
		"headerName": "Header name",
		"headerValue": "Header value",
		"noCustomHeaders": "No custom headers defined. Click the + button to add one.",
		"requestyApiKey": "Requesty API Key",
		"refreshModels": {
			"label": "Refresh Models",
			"hint": "Please reopen the settings to see the latest models."
		},
		"getRequestyApiKey": "Get Requesty API Key",
		"openRouterTransformsText": "Compress prompts and message chains to the context size (<a>OpenRouter Transforms</a>)",
		"anthropicApiKey": "Anthropic API Key",
		"getAnthropicApiKey": "Get Anthropic API Key",
		"anthropicUseAuthToken": "Pass Anthropic API Key as Authorization header instead of X-Api-Key",
		"chutesApiKey": "Chutes API Key",
		"getChutesApiKey": "Get Chutes API Key",
		"deepSeekApiKey": "DeepSeek API Key",
		"getDeepSeekApiKey": "Get DeepSeek API Key",
		"geminiApiKey": "Gemini API Key",
		"getGroqApiKey": "Get Groq API Key",
		"groqApiKey": "Groq API Key",
		"getGeminiApiKey": "Get Gemini API Key",
		"openAiApiKey": "OpenAI API Key",
		"openAiBaseUrl": "Base URL",
		"getOpenAiApiKey": "Get OpenAI API Key",
		"mistralApiKey": "Mistral API Key",
		"getMistralApiKey": "Get Mistral / Codestral API Key",
		"codestralBaseUrl": "Codestral Base URL (Optional)",
		"codestralBaseUrlDesc": "Set an alternative URL for the Codestral model.",
		"xaiApiKey": "xAI API Key",
		"getXaiApiKey": "Get xAI API Key",
		"litellmApiKey": "LiteLLM API Key",
		"litellmBaseUrl": "LiteLLM Base URL",
		"awsCredentials": "AWS Credentials",
		"awsProfile": "AWS Profile",
		"awsProfileName": "AWS Profile Name",
		"awsAccessKey": "AWS Access Key",
		"awsSecretKey": "AWS Secret Key",
		"awsSessionToken": "AWS Session Token",
		"awsRegion": "AWS Region",
		"awsCrossRegion": "Use cross-region inference",
		"enablePromptCaching": "Enable prompt caching",
		"enablePromptCachingTitle": "Enable prompt caching to improve performance and reduce costs for supported models.",
		"cacheUsageNote": "Note: If you don't see cache usage, try selecting a different model and then selecting your desired model again.",
		"vscodeLmModel": "Language Model",
		"vscodeLmWarning": "Note: This is a very experimental integration and provider support will vary. If you get an error about a model not being supported, that's an issue on the provider's end.",
		"googleCloudSetup": {
			"title": "To use Google Cloud Vertex AI, you need to:",
			"step1": "1. Create a Google Cloud account, enable the Vertex AI API & enable the desired Claude models.",
			"step2": "2. Install the Google Cloud CLI & configure application default credentials.",
			"step3": "3. Or create a service account with credentials."
		},
		"googleCloudCredentials": "Google Cloud Credentials",
		"googleCloudKeyFile": "Google Cloud Key File Path",
		"googleCloudProjectId": "Google Cloud Project ID",
		"googleCloudRegion": "Google Cloud Region",
		"lmStudio": {
			"baseUrl": "Base URL (optional)",
			"modelId": "Model ID",
			"speculativeDecoding": "Enable Speculative Decoding",
			"draftModelId": "Draft Model ID",
			"draftModelDesc": "Draft model must be from the same model family for speculative decoding to work correctly.",
			"selectDraftModel": "Select Draft Model",
			"noModelsFound": "No draft models found. Please ensure LM Studio is running with Server Mode enabled.",
			"description": "LM Studio allows you to run models locally on your computer. For instructions on how to get started, see their <a>quickstart guide</a>. You will also need to start LM Studio's <b>local server</b> feature to use it with this extension. <span>Note:</span> Kilo Code uses complex prompts and works best with Claude models. Less capable models may not work as expected."
		},
		"ollama": {
			"baseUrl": "Base URL (optional)",
			"modelId": "Model ID",
			"description": "Ollama allows you to run models locally on your computer. For instructions on how to get started, see their quickstart guide.",
			"warning": "Note: Kilo Code uses complex prompts and works best with Claude models. Less capable models may not work as expected."
		},
		"unboundApiKey": "Unbound API Key",
		"getUnboundApiKey": "Get Unbound API Key",
		"humanRelay": {
			"description": "No API key is required, but the user needs to help copy and paste the information to the web chat AI.",
			"instructions": "During use, a dialog box will pop up and the current message will be copied to the clipboard automatically. You need to paste these to web versions of AI (such as ChatGPT or Claude), then copy the AI's reply back to the dialog box and click the confirm button."
		},
		"openRouter": {
			"providerRouting": {
				"title": "OpenRouter Provider Routing",
				"description": "OpenRouter routes requests to the best available providers for your model. By default, requests are load balanced across the top providers to maximize uptime. However, you can choose a specific provider to use for this model.",
				"learnMore": "Learn more about provider routing"
			}
		},
		"customModel": {
			"capabilities": "Configure the capabilities and pricing for your custom OpenAI-compatible model. Be careful when specifying the model capabilities, as they can affect how Kilo Code performs.",
			"maxTokens": {
				"label": "Max Output Tokens",
				"description": "Maximum number of tokens the model can generate in a response. (Specify -1 to allow the server to set the max tokens.)"
			},
			"contextWindow": {
				"label": "Context Window Size",
				"description": "Total tokens (input + output) the model can process."
			},
			"imageSupport": {
				"label": "Image Support",
				"description": "Is this model capable of processing and understanding images?"
			},
			"computerUse": {
				"label": "Computer Use",
				"description": "Is this model capable of interacting with a browser? (e.g. Claude 3.7 Sonnet)."
			},
			"promptCache": {
				"label": "Prompt Caching",
				"description": "Is this model capable of caching prompts?"
			},
			"pricing": {
				"input": {
					"label": "Input Price",
					"description": "Cost per million tokens in the input/prompt. This affects the cost of sending context and instructions to the model."
				},
				"output": {
					"label": "Output Price",
					"description": "Cost per million tokens in the model's response. This affects the cost of generated content and completions."
				},
				"cacheReads": {
					"label": "Cache Reads Price",
					"description": "Cost per million tokens for reading from the cache. This is the price charged when a cached response is retrieved."
				},
				"cacheWrites": {
					"label": "Cache Writes Price",
					"description": "Cost per million tokens for writing to the cache. This is the price charged when a prompt is cached for the first time."
				}
			},
			"resetDefaults": "Reset to Defaults"
		},
		"rateLimitSeconds": {
			"label": "Rate limit",
			"description": "Minimum time between API requests."
		},
		"reasoningEffort": {
			"label": "Model Reasoning Effort",
			"high": "High",
			"medium": "Medium",
			"low": "Low"
		},
		"setReasoningLevel": "Enable Reasoning Effort"
	},
	"browser": {
		"enable": {
			"label": "Enable browser tool",
			"description": "When enabled, Kilo Code can use a browser to interact with websites when using models that support computer use."
		},
		"viewport": {
			"label": "Viewport size",
			"description": "Select the viewport size for browser interactions. This affects how websites are displayed and interacted with.",
			"options": {
				"largeDesktop": "Large Desktop (1280x800)",
				"smallDesktop": "Small Desktop (900x600)",
				"tablet": "Tablet (768x1024)",
				"mobile": "Mobile (360x640)"
			}
		},
		"screenshotQuality": {
			"label": "Screenshot quality",
			"description": "Adjust the WebP quality of browser screenshots. Higher values provide clearer screenshots but increase token usage."
		},
		"remote": {
			"label": "Use remote browser connection",
			"description": "Connect to a Chrome browser running with remote debugging enabled (--remote-debugging-port=9222).",
			"urlPlaceholder": "Custom URL (e.g., http://localhost:9222)",
			"testButton": "Test Connection",
			"testingButton": "Testing...",
			"instructions": "Enter the DevTools Protocol host address or leave empty to auto-discover Chrome local instances. The Test Connection button will try the custom URL if provided, or auto-discover if the field is empty."
		}
	},
	"checkpoints": {
		"enable": {
			"label": "Enable automatic checkpoints",
			"description": "When enabled, Kilo Code will automatically create checkpoints during task execution, making it easy to review changes or revert to earlier states."
		}
	},
	"notifications": {
		"sound": {
			"label": "Enable sound effects",
			"description": "When enabled, Kilo Code will play sound effects for notifications and events.",
			"volumeLabel": "Volume"
		},
		"tts": {
			"label": "Enable text-to-speech",
			"description": "When enabled, Kilo Code will read aloud its responses using text-to-speech.",
			"speedLabel": "Speed"
		}
	},
	"contextManagement": {
		"description": "Control what information is included in the AI's context window, affecting token usage and response quality",
		"openTabs": {
			"label": "Open tabs context limit",
			"description": "Maximum number of VSCode open tabs to include in context. Higher values provide more context but increase token usage."
		},
		"workspaceFiles": {
			"label": "Workspace files context limit",
			"description": "Maximum number of files to include in current working directory details. Higher values provide more context but increase token usage."
		},
		"rooignore": {
			"label": "Show .kilocodeignore'd files in lists and searches",
			"description": "When enabled, files matching patterns in .kilocodeignore will be shown in lists with a lock symbol. When disabled, these files will be completely hidden from file lists and searches."
		},
		"maxReadFile": {
			"label": "File read auto-truncate threshold",
			"description": "Kilo Code reads this number of lines when the model omits start/end values. If this number is less than the file's total, Kilo Code generates a line number index of code definitions. Special cases: -1 instructs Kilo Code to read the entire file (without indexing), and 0 instructs it to read no lines and provides line indexes only for minimal context. Lower values minimize initial context usage, enabling precise subsequent line-range reads. Explicit start/end requests are not limited by this setting.",
			"lines": "lines",
			"always_full_read": "Always read entire file"
		}
	},
	"terminal": {
		"basic": {
			"label": "Terminal Settings: Basic",
			"description": "Basic terminal settings"
		},
		"advanced": {
			"label": "Terminal Settings: Advanced",
			"description": "The following options may require a terminal restart to apply the setting."
		},
		"outputLineLimit": {
			"label": "Terminal output limit",
			"description": "Maximum number of lines to include in terminal output when executing commands. When exceeded lines will be removed from the middle, saving tokens."
		},
		"shellIntegrationTimeout": {
			"label": "Terminal shell integration timeout",
			"description": "Maximum time to wait for shell integration to initialize before executing commands. For users with long shell startup times, this value may need to be increased if you see \"Shell Integration Unavailable\" errors in the terminal."
		},
		"shellIntegrationDisabled": {
			"label": "Disable terminal shell integration",
			"description": "Enable this if terminal commands aren't working correctly or you see 'Shell Integration Unavailable' errors. This uses a simpler method to run commands, bypassing some advanced terminal features."
		},
		"commandDelay": {
			"label": "Terminal command delay",
			"description": "Delay in milliseconds to add after command execution. The default setting of 0 disables the delay completely. This can help ensure command output is fully captured in terminals with timing issues. In most terminals it is implemented by setting `PROMPT_COMMAND='sleep N'` and Powershell appends `start-sleep` to the end of each command. Originally was workaround for VSCode bug#237208 and may not be needed."
		},
		"compressProgressBar": {
			"label": "Compress progress bar output",
			"description": "When enabled, processes terminal output with carriage returns (\\r) to simulate how a real terminal would display content. This removes intermediate progress bar states, retaining only the final state, which conserves context space for more relevant information."
		},
		"powershellCounter": {
			"label": "Enable PowerShell counter workaround",
			"description": "When enabled, adds a counter to PowerShell commands to ensure proper command execution. This helps with PowerShell terminals that might have issues with command output capture."
		},
		"zshClearEolMark": {
			"label": "Clear ZSH EOL mark",
			"description": "When enabled, clears the ZSH end-of-line mark by setting PROMPT_EOL_MARK=''. This prevents issues with command output interpretation when output ends with special characters like '%'."
		},
		"zshOhMy": {
			"label": "Enable Oh My Zsh integration",
			"description": "When enabled, sets ITERM_SHELL_INTEGRATION_INSTALLED=Yes to enable Oh My Zsh shell integration features. Applying this setting might require restarting the IDE."
		},
		"zshP10k": {
			"label": "Enable Powerlevel10k integration",
			"description": "When enabled, sets POWERLEVEL9K_TERM_SHELL_INTEGRATION=true to enable Powerlevel10k shell integration features."
		},
		"zdotdir": {
			"label": "Enable ZDOTDIR handling",
			"description": "When enabled, creates a temporary directory for ZDOTDIR to handle zsh shell integration properly. This ensures VSCode shell integration works correctly with zsh while preserving your zsh configuration."
		},
		"inheritEnv": {
			"label": "Inherit environment variables",
			"description": "When enabled, the terminal will inherit environment variables from VSCode's parent process, such as user-profile-defined shell integration settings. This directly toggles VSCode global setting `terminal.integrated.inheritEnv`"
		}
	},
	"advanced": {
		"diff": {
			"label": "Enable editing through diffs",
			"description": "When enabled, Kilo Code will be able to edit files more quickly and will automatically reject truncated full-file writes. Works best with the latest Claude 3.7 Sonnet model.",
			"strategy": {
				"label": "Diff strategy",
				"options": {
					"standard": "Standard (Single block)",
					"multiBlock": "Experimental: Multi-block diff",
					"unified": "Experimental: Unified diff"
				},
				"descriptions": {
					"standard": "Standard diff strategy applies changes to a single code block at a time.",
					"unified": "Unified diff strategy takes multiple approaches to applying diffs and chooses the best approach.",
					"multiBlock": "Multi-block diff strategy allows updating multiple code blocks in a file in one request."
				}
			},
			"matchPrecision": {
				"label": "Match precision",
				"description": "This slider controls how precisely code sections must match when applying diffs. Lower values allow more flexible matching but increase the risk of incorrect replacements. Use values below 100% with extreme caution."
			}
		}
	},
	"experimental": {
		"warning": "⚠️",
		"DIFF_STRATEGY_UNIFIED": {
			"name": "Use experimental unified diff strategy",
			"description": "Enable the experimental unified diff strategy. This strategy might reduce the number of retries caused by model errors but may cause unexpected behavior or incorrect edits. Only enable if you understand the risks and are willing to carefully review all changes."
		},
		"SEARCH_AND_REPLACE": {
			"name": "Use experimental search and replace tool",
			"description": "Enable the experimental search and replace tool, allowing Kilo Code to replace multiple instances of a search term in one request."
		},
		"INSERT_BLOCK": {
			"name": "Use experimental insert content tool",
			"description": "Enable the experimental insert content tool, allowing Kilo Code to insert content at specific line numbers without needing to create a diff."
		},
		"POWER_STEERING": {
			"name": "Use experimental \"power steering\" mode",
			"description": "When enabled, Kilo Code will remind the model about the details of its current mode definition more frequently. This will lead to stronger adherence to role definitions and custom instructions, but will use more tokens per message."
		},
		"MULTI_SEARCH_AND_REPLACE": {
			"name": "Use experimental multi block diff tool",
			"description": "When enabled, Kilo Code will use multi block diff tool. This will try to update multiple code blocks in the file in one request."
		}
	},
	"promptCaching": {
<<<<<<< HEAD
		"label": "Enable prompt caching",
		"description": "When enabled, Kilo Code will use this model with prompt caching turned on in order to reduce costs."
=======
		"label": "Disable prompt caching",
		"description": "When checked, Roo will not use prompt caching for this model."
>>>>>>> 2caf974e
	},
	"temperature": {
		"useCustom": "Use custom temperature",
		"description": "Controls randomness in the model's responses.",
		"rangeDescription": "Higher values make output more random, lower values make it more deterministic."
	},
	"modelInfo": {
		"supportsImages": "Supports images",
		"noImages": "Does not support images",
		"supportsComputerUse": "Supports computer use",
		"noComputerUse": "Does not support computer use",
		"supportsPromptCache": "Supports prompt caching",
		"noPromptCache": "Does not support prompt caching",
		"maxOutput": "Max output",
		"inputPrice": "Input price",
		"outputPrice": "Output price",
		"cacheReadsPrice": "Cache reads price",
		"cacheWritesPrice": "Cache writes price",
		"enableStreaming": "Enable streaming",
		"enableR1Format": "Enable R1 model parameters",
		"enableR1FormatTips": "Must be enabled when using R1 models such as QWQ to prevent 400 errors",
		"useAzure": "Use Azure",
		"azureApiVersion": "Set Azure API version",
		"gemini": {
			"freeRequests": "* Free up to {{count}} requests per minute. After that, billing depends on prompt size.",
			"pricingDetails": "For more info, see pricing details.",
			"billingEstimate": "* Billing is an estimate - exact cost depends on prompt size."
		}
	},
	"modelPicker": {
		"automaticFetch": "The extension automatically fetches the latest list of models available on <serviceLink>{{serviceName}}</serviceLink>. If you're unsure which model to choose, Kilo Code works best with <defaultModelLink>{{defaultModelId}}</defaultModelLink>. You can also try searching \"free\" for no-cost options currently available.",
		"label": "Model",
		"searchPlaceholder": "Search",
		"noMatchFound": "No match found",
		"useCustomModel": "Use custom: {{modelId}}"
	},
	"footer": {
		"feedback": "If you have any questions or feedback, feel free to open an issue at <githubLink>github.com/Kilo-Org/kilocode</githubLink> or join <redditLink>reddit.com/r/kilocode</redditLink> or <discordLink>kilocode.ai/discord</discordLink>",
		"telemetry": {
			"label": "Allow anonymous error and usage reporting",
			"description": "Help improve Kilo Code by sending anonymous usage data and error reports. No code, prompts, or personal information is ever sent. See our privacy policy for more details."
		},
		"settings": {
			"import": "Import",
			"export": "Export",
			"reset": "Reset"
		}
	},
	"thinkingBudget": {
		"maxTokens": "Max Tokens",
		"maxThinkingTokens": "Max Thinking Tokens"
	},
	"validation": {
		"apiKey": "You must provide a valid API key.",
		"awsRegion": "You must choose a region to use with Amazon Bedrock.",
		"googleCloud": "You must provide a valid Google Cloud Project ID and Region.",
		"modelId": "You must provide a valid model ID.",
		"modelSelector": "You must provide a valid model selector.",
		"openAi": "You must provide a valid base URL, API key, and model ID.",
		"arn": {
			"invalidFormat": "Invalid ARN format. Please check the format requirements.",
			"regionMismatch": "Warning: The region in your ARN ({{arnRegion}}) does not match your selected region ({{region}}). This may cause access issues. The provider will use the region from the ARN."
		},
		"modelAvailability": "The model ID ({{modelId}}) you provided is not available. Please choose a different model."
	},
	"placeholders": {
		"apiKey": "Enter API Key...",
		"profileName": "Enter profile name",
		"accessKey": "Enter Access Key...",
		"secretKey": "Enter Secret Key...",
		"sessionToken": "Enter Session Token...",
		"credentialsJson": "Enter Credentials JSON...",
		"keyFilePath": "Enter Key File Path...",
		"projectId": "Enter Project ID...",
		"customArn": "Enter ARN (e.g. arn:aws:bedrock:us-east-1:123456789012:foundation-model/my-model)",
		"baseUrl": "Enter base URL...",
		"modelId": {
			"lmStudio": "e.g. meta-llama-3.1-8b-instruct",
			"lmStudioDraft": "e.g. lmstudio-community/llama-3.2-1b-instruct",
			"ollama": "e.g. llama3.1"
		},
		"numbers": {
			"maxTokens": "e.g. 4096",
			"contextWindow": "e.g. 128000",
			"inputPrice": "e.g. 0.0001",
			"outputPrice": "e.g. 0.0002",
			"cacheWritePrice": "e.g. 0.00005"
		}
	},
	"defaults": {
		"ollamaUrl": "Default: http://localhost:11434",
		"lmStudioUrl": "Default: http://localhost:1234",
		"geminiUrl": "Default: https://generativelanguage.googleapis.com"
	},
	"labels": {
		"customArn": "Custom ARN",
		"useCustomArn": "Use custom ARN..."
	}
}<|MERGE_RESOLUTION|>--- conflicted
+++ resolved
@@ -30,13 +30,7 @@
 		"terminal": "Terminal",
 		"experimental": "Experimental",
 		"language": "Language",
-<<<<<<< HEAD
-		"about": "About Kilo Code",
-		"interface": "Interface",
-		"mcp": "MCP Servers"
-=======
-		"about": "About Roo Code"
->>>>>>> 2caf974e
+		"about": "About Kilo Code"
 	},
 	"autoApprove": {
 		"description": "Allow Kilo Code to automatically perform operations without requiring approval. Enable these settings only if you fully trust the AI and understand the associated security risks.",
@@ -428,13 +422,8 @@
 		}
 	},
 	"promptCaching": {
-<<<<<<< HEAD
-		"label": "Enable prompt caching",
-		"description": "When enabled, Kilo Code will use this model with prompt caching turned on in order to reduce costs."
-=======
 		"label": "Disable prompt caching",
-		"description": "When checked, Roo will not use prompt caching for this model."
->>>>>>> 2caf974e
+		"description": "When checked, Kilo Code will not use prompt caching for this model."
 	},
 	"temperature": {
 		"useCustom": "Use custom temperature",
