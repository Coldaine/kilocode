{
	"greeting": "Kilo Code가 당신을 위해 무엇을 할 수 있을까요?",
	"task": {
		"title": "작업",
		"seeMore": "더 보기",
		"seeLess": "줄여보기",
		"tokens": "토큰:",
		"cache": "캐시:",
		"apiCost": "API 비용:",
		"contextWindow": "컨텍스트 창:",
		"closeAndStart": "작업 닫고 새 작업 시작",
		"export": "작업 기록 내보내기",
		"delete": "작업 삭제 (Shift + 클릭으로 확인 생략)",
		"condenseContext": "컨텍스트 지능적으로 압축",
		"share": "작업 공유",
		"shareWithOrganization": "조직과 공유",
		"shareWithOrganizationDescription": "조직 구성원만 액세스할 수 있습니다",
		"sharePublicly": "공개적으로 공유",
		"sharePubliclyDescription": "링크가 있는 누구나 액세스할 수 있습니다",
		"connectToCloud": "클라우드에 연결",
		"connectToCloudDescription": "작업을 공유하려면 Kilo Code Cloud에 로그인하세요",
		"sharingDisabledByOrganization": "조직에서 공유가 비활성화됨",
		"shareSuccessOrganization": "조직 링크가 클립보드에 복사되었습니다",
		"shareSuccessPublic": "공개 링크가 클립보드에 복사되었습니다"
	},
	"history": {
		"title": "기록"
	},
	"unpin": "고정 해제하기",
	"pin": "고정하기",
	"tokenProgress": {
		"availableSpace": "사용 가능한 공간: {{amount}} 토큰",
		"tokensUsed": "사용된 토큰: {{used}} / {{total}}",
		"reservedForResponse": "모델 응답용 예약: {{amount}} 토큰"
	},
	"retry": {
		"title": "다시 시도",
		"tooltip": "작업 다시 시도"
	},
	"startNewTask": {
		"title": "새 작업 시작",
		"tooltip": "새 작업 시작하기"
	},
	"reportBug": {
		"title": "버그 신고"
	},
	"proceedAnyways": {
		"title": "그래도 계속",
		"tooltip": "명령 실행 중에도 계속 진행"
	},
	"save": {
		"title": "저장",
		"tooltip": "메시지 변경사항 저장"
	},
	"reject": {
		"title": "거부",
		"tooltip": "이 작업 거부"
	},
	"completeSubtaskAndReturn": "하위 작업 완료 후 돌아가기",
	"approve": {
		"title": "승인",
		"tooltip": "이 작업 승인"
	},
	"runCommand": {
		"title": "명령 실행",
		"tooltip": "이 명령 실행"
	},
	"proceedWhileRunning": {
		"title": "실행 중에도 계속",
		"tooltip": "경고에도 불구하고 계속 진행"
	},
	"killCommand": {
		"title": "명령 종료",
		"tooltip": "현재 명령 종료"
	},
	"resumeTask": {
		"title": "작업 재개",
		"tooltip": "현재 작업 계속하기"
	},
	"terminate": {
		"title": "종료",
		"tooltip": "현재 작업 종료"
	},
	"cancel": {
		"title": "취소",
		"tooltip": "현재 작업 취소"
	},
	"scrollToBottom": "채팅 하단으로 스크롤",
	"about": "AI 지원으로 코드를 생성, 리팩터링 및 디버깅합니다. 자세한 내용은 <DocsLink>문서</DocsLink>를 확인하세요.",
	"onboarding": "<strong>이 작업 공간의 작업 목록이 비어 있습니다.</strong> 아래에 작업을 입력하여 시작하세요. 어떻게 시작해야 할지 모르겠나요? Kilo Code가 무엇을 할 수 있는지 <DocsLink>문서</DocsLink>에서 자세히 알아보세요.",
	"rooTips": {
		"boomerangTasks": {
			"title": "작업 오케스트레이션",
			"description": "작업을 더 작고 관리하기 쉬운 부분으로 나눕니다."
		},
		"stickyModels": {
			"title": "스티키 모드",
			"description": "각 모드는 마지막으로 사용한 모델을 기억합니다."
		},
		"tools": {
			"title": "도구",
			"description": "AI가 웹 탐색, 명령 실행 등으로 문제를 해결하도록 허용합니다."
		},
		"customizableModes": {
			"title": "사용자 정의 모드",
			"description": "고유한 동작과 할당된 모델을 가진 전문 페르소나"
		}
	},
	"selectMode": "상호작용 모드 선택",
	"selectApiConfig": "API 구성 선택",
	"selectModelConfig": "모델 선택",
	"enhancePrompt": "추가 컨텍스트로 프롬프트 향상",
	"addImages": "메시지에 이미지 추가",
	"sendMessage": "메시지 보내기",
	"stopTts": "텍스트 음성 변환 중지",
	"typeMessage": "메시지 입력...",
	"typeTask": "구축, 찾기, 질문하기",
	"addContext": "컨텍스트 추가는 @, 모드 전환은 /",
	"dragFiles": "파일을 드래그하려면 shift 키 누르기",
	"dragFilesImages": "파일/이미지를 드래그하려면 shift 키 누르기",
	"enhancePromptDescription": "'프롬프트 향상' 버튼은 추가 컨텍스트, 명확화 또는 재구성을 제공하여 요청을 개선합니다. 여기에 요청을 입력한 다음 버튼을 다시 클릭하여 작동 방식을 확인해보세요.",
	"modeSelector": {
		"title": "모드",
		"marketplace": "모드 마켓플레이스",
		"settings": "모드 설정",
		"description": "Kilo Code의 행동을 맞춤화하는 전문화된 페르소나."
	},
	"errorReadingFile": "파일 읽기 오류:",
	"noValidImages": "처리된 유효한 이미지가 없습니다",
	"separator": "구분자",
	"edit": "편집...",
	"forNextMode": "다음 모드용",
	"forPreviousMode": "이전 모드용",
	"error": "오류",
	"diffError": {
		"title": "편집 실패"
	},
	"troubleMessage": "Kilo Code에 문제가 발생했습니다...",
	"apiRequest": {
		"title": "API 요청",
		"failed": "API 요청 실패",
		"streaming": "API 요청...",
		"cancelled": "API 요청 취소됨",
		"streamingFailed": "API 스트리밍 실패"
	},
	"checkpoint": {
		"initial": "초기 체크포인트",
		"regular": "체크포인트",
		"initializingWarning": "체크포인트 초기화 중... 시간이 너무 오래 걸리면 <settingsLink>설정</settingsLink>에서 체크포인트를 비활성화하고 작업을 다시 시작할 수 있습니다.",
		"menu": {
			"viewDiff": "차이점 보기",
			"restore": "체크포인트 복원",
			"restoreFiles": "파일 복원",
			"restoreFilesDescription": "프로젝트 파일을 이 시점에 찍힌 스냅샷으로 복원합니다.",
			"restoreFilesAndTask": "파일 및 작업 복원",
			"confirm": "확인",
			"cancel": "취소",
			"cannotUndo": "이 작업은 취소할 수 없습니다.",
			"restoreFilesAndTaskDescription": "프로젝트 파일을 이 시점에 찍힌 스냅샷으로 복원하고 이 지점 이후의 모든 메시지를 삭제합니다."
		},
		"current": "현재"
	},
	"instructions": {
		"wantsToFetch": "Kilo Code는 현재 작업을 지원하기 위해 자세한 지침을 가져오려고 합니다"
	},
	"fileOperations": {
		"wantsToRead": "Kilo Code가 이 파일을 읽고 싶어합니다:",
		"wantsToReadOutsideWorkspace": "Kilo Code가 워크스페이스 외부의 이 파일을 읽고 싶어합니다:",
		"didRead": "Kilo Code가 이 파일을 읽었습니다:",
		"wantsToEdit": "Kilo Code가 이 파일을 편집하고 싶어합니다:",
		"wantsToEditOutsideWorkspace": "Kilo Code가 워크스페이스 외부의 이 파일을 편집하고 싶어합니다:",
		"wantsToEditProtected": "Kilo Code가 보호된 설정 파일을 편집하고 싶어합니다:",
		"wantsToCreate": "Kilo Code가 새 파일을 만들고 싶어합니다:",
		"wantsToSearchReplace": "Kilo Code가 이 파일에서 검색 및 바꾸기를 수행하고 싶어합니다:",
		"didSearchReplace": "Kilo Code가 이 파일에서 검색 및 바꾸기를 수행했습니다:",
		"wantsToInsert": "Kilo Code가 이 파일에 내용을 삽입하고 싶어합니다:",
		"wantsToInsertWithLineNumber": "Kilo Code가 이 파일의 {{lineNumber}}번 줄에 내용을 삽입하고 싶어합니다:",
		"wantsToInsertAtEnd": "Kilo Code가 이 파일의 끝에 내용을 추가하고 싶어합니다:",
		"wantsToReadAndXMore": "Kilo Code가 이 파일과 {{count}}개의 파일을 더 읽으려고 합니다:",
		"wantsToReadMultiple": "Kilo Code가 여러 파일을 읽으려고 합니다:",
		"wantsToApplyBatchChanges": "Kilo Code가 여러 파일에 변경 사항을 적용하고 싶어합니다:"
	},
	"directoryOperations": {
		"wantsToViewTopLevel": "Kilo Code가 이 디렉토리의 최상위 파일을 보고 싶어합니다:",
		"didViewTopLevel": "Kilo Code가 이 디렉토리의 최상위 파일을 보았습니다:",
		"wantsToViewRecursive": "Kilo Code가 이 디렉토리의 모든 파일을 재귀적으로 보고 싶어합니다:",
		"didViewRecursive": "Kilo Code가 이 디렉토리의 모든 파일을 재귀적으로 보았습니다:",
		"wantsToViewDefinitions": "Kilo Code가 이 디렉토리에서 사용된 소스 코드 정의 이름을 보고 싶어합니다:",
		"didViewDefinitions": "Kilo Code가 이 디렉토리에서 사용된 소스 코드 정의 이름을 보았습니다:",
		"wantsToSearch": "Kilo Code가 이 디렉토리에서 <code>{{regex}}</code>을(를) 검색하고 싶어합니다:",
		"didSearch": "Kilo Code가 이 디렉토리에서 <code>{{regex}}</code>을(를) 검색했습니다:",
		"wantsToSearchOutsideWorkspace": "Kilo Code가 이 디렉토리(워크스페이스 외부)에서 <code>{{regex}}</code>을(를) 검색하고 싶어합니다:",
		"didSearchOutsideWorkspace": "Kilo Code가 이 디렉토리(워크스페이스 외부)에서 <code>{{regex}}</code>을(를) 검색했습니다:",
		"wantsToViewTopLevelOutsideWorkspace": "Kilo Code가 이 디렉토리(워크스페이스 외부)의 최상위 파일을 보고 싶어합니다:",
		"didViewTopLevelOutsideWorkspace": "Kilo Code가 이 디렉토리(워크스페이스 외부)의 최상위 파일을 보았습니다:",
		"wantsToViewRecursiveOutsideWorkspace": "Kilo Code가 이 디렉토리(워크스페이스 외부)의 모든 파일을 재귀적으로 보고 싶어합니다:",
		"didViewRecursiveOutsideWorkspace": "Kilo Code가 이 디렉토리(워크스페이스 외부)의 모든 파일을 재귀적으로 보았습니다:",
		"wantsToViewDefinitionsOutsideWorkspace": "Kilo Code가 이 디렉토리(워크스페이스 외부)에서 사용된 소스 코드 정의 이름을 보고 싶어합니다:",
		"didViewDefinitionsOutsideWorkspace": "Kilo Code가 이 디렉토리(워크스페이스 외부)에서 사용된 소스 코드 정의 이름을 보았습니다:"
	},
	"commandOutput": "명령 출력",
	"response": "응답",
	"arguments": "인수",
	"mcp": {
		"wantsToUseTool": "Kilo Code가 {{serverName}} MCP 서버에서 도구를 사용하고 싶어합니다:",
		"wantsToAccessResource": "Kilo Code가 {{serverName}} MCP 서버에서 리소스에 접근하고 싶어합니다:"
	},
	"modes": {
		"wantsToSwitch": "Kilo Code가 <code>{{mode}}</code> 모드로 전환하고 싶어합니다",
		"wantsToSwitchWithReason": "Kilo Code가 다음 이유로 <code>{{mode}}</code> 모드로 전환하고 싶어합니다: {{reason}}",
		"didSwitch": "Kilo Code가 <code>{{mode}}</code> 모드로 전환했습니다",
		"didSwitchWithReason": "Kilo Code가 다음 이유로 <code>{{mode}}</code> 모드로 전환했습니다: {{reason}}"
	},
	"subtasks": {
		"wantsToCreate": "Kilo Code <code>{{mode}}</code> 모드에서 새 하위 작업을 만들고 싶어합니다:",
		"wantsToFinish": "Kilo Code 이 하위 작업을 완료하고 싶어합니다",
		"newTaskContent": "하위 작업 지침",
		"completionContent": "하위 작업 완료",
		"resultContent": "하위 작업 결과",
		"defaultResult": "다음 작업을 계속 진행해주세요.",
		"completionInstructions": "하위 작업 완료! 결과를 검토하고 수정 사항이나 다음 단계를 제안할 수 있습니다. 모든 것이 괜찮아 보이면, 부모 작업에 결과를 반환하기 위해 확인해주세요."
	},
	"questions": {
		"hasQuestion": "Kilo Code에게 질문이 있습니다:"
	},
	"taskCompleted": "작업 완료",
	"powershell": {
		"issues": "Windows PowerShell에 문제가 있는 것 같습니다. 다음을 참조하세요"
	},
	"autoApprove": {
		"title": "자동 승인:",
		"none": "없음",
<<<<<<< HEAD
		"description": "자동 승인을 사용하면 Kilo Code가 권한을 요청하지 않고 작업을 수행할 수 있습니다. 완전히 신뢰할 수 있는 작업에만 활성화하세요. 더 자세한 구성은 <settingsLink>설정</settingsLink>에서 사용할 수 있습니다."
=======
		"description": "자동 승인을 사용하면 Roo Code가 권한을 요청하지 않고 작업을 수행할 수 있습니다. 완전히 신뢰할 수 있는 작업에만 활성화하세요. 더 자세한 구성은 <settingsLink>설정</settingsLink>에서 사용할 수 있습니다.",
		"selectOptionsFirst": "자동 승인을 활성화하려면 아래 옵션 중 하나 이상을 선택하세요",
		"toggleAriaLabel": "자동 승인 전환",
		"disabledAriaLabel": "자동 승인 비활성화됨 - 먼저 옵션을 선택하세요"
>>>>>>> a0e640cd
	},
	"reasoning": {
		"thinking": "생각 중",
		"seconds": "{{count}}초"
	},
	"contextCondense": {
		"title": "컨텍스트 요약됨",
		"condensing": "컨텍스트 압축 중...",
		"errorHeader": "컨텍스트 압축 실패",
		"tokens": "토큰"
	},
	"followUpSuggest": {
		"copyToInput": "입력창에 복사 (또는 Shift + 클릭)",
		"autoSelectCountdown": "{{count}}초 후 자동 선택",
		"countdownDisplay": "{{count}}초"
	},
	"announcement": {
		"title": "🎉 Roo Code {{version}} 출시",
		"description": "Roo Code {{version}}은 개발 워크플로우를 향상시키는 강력한 새 기능과 중요한 개선사항을 제공합니다.",
		"whatsNew": "새로운 기능",
		"feature1": "<bold>코드베이스 인덱싱이 실험 단계에서 졸업</bold>: 전체 코드베이스 인덱싱이 이제 안정적이며 향상된 검색 및 컨텍스트 이해 기능으로 프로덕션 사용이 준비되었습니다.",
		"feature2": "<bold>새로운 할 일 목록 기능</bold>: 통합된 할 일 관리로 작업을 궤도에 유지하여 개발 목표에 체계적이고 집중된 상태를 유지하세요.",
		"feature3": "<bold>개선된 아키텍트에서 코드로의 전환</bold>: 아키텍트 모드에서의 계획부터 코드 모드에서의 구현까지 원활한 인수인계.",
		"hideButton": "공지 숨기기",
		"detailsDiscussLinks": "<discordLink>Discord</discordLink>와 <redditLink>Reddit</redditLink>에서 자세한 내용을 확인하고 토론에 참여하세요 🚀"
	},
	"browser": {
		"rooWantsToUse": "Kilo Code가 브라우저를 사용하고 싶어합니다:",
		"consoleLogs": "콘솔 로그",
		"noNewLogs": "(새 로그 없음)",
		"screenshot": "브라우저 스크린샷",
		"cursor": "커서",
		"navigation": {
			"step": "단계 {{current}} / {{total}}",
			"previous": "이전",
			"next": "다음"
		},
		"sessionStarted": "브라우저 세션 시작됨",
		"actions": {
			"title": "브라우저 작업: ",
			"launch": "{{url}}에서 브라우저 실행",
			"click": "클릭 ({{coordinate}})",
			"type": "입력 \"{{text}}\"",
			"scrollDown": "아래로 스크롤",
			"scrollUp": "위로 스크롤",
			"close": "브라우저 닫기"
		}
	},
	"codeblock": {
		"tooltips": {
			"expand": "코드 블록 확장",
			"collapse": "코드 블록 축소",
			"enable_wrap": "자동 줄바꿈 활성화",
			"disable_wrap": "자동 줄바꿈 비활성화",
			"copy_code": "코드 복사"
		}
	},
	"systemPromptWarning": "경고: 사용자 정의 시스템 프롬프트 재정의가 활성화되었습니다. 이로 인해 기능이 심각하게 손상되고 예측할 수 없는 동작이 발생할 수 있습니다.",
	"profileViolationWarning": "현재 프로필이 조직 설정과 호환되지 않습니다",
	"shellIntegration": {
		"title": "명령 실행 경고",
		"description": "명령이 VSCode 터미널 쉘 통합 없이 실행되고 있습니다. 이 경고를 숨기려면 <settingsLink>Kilo Code 설정</settingsLink>의 <strong>Terminal</strong> 섹션에서 쉘 통합을 비활성화하거나 아래 링크를 사용하여 VSCode 터미널 통합 문제를 해결하세요.",
		"troubleshooting": "쉘 통합 문서를 보려면 여기를 클릭하세요."
	},
	"ask": {
		"autoApprovedRequestLimitReached": {
			"title": "자동 승인 요청 한도 도달",
			"description": "Kilo Code가 {{count}}개의 API 요청(들)에 대한 자동 승인 한도에 도달했습니다. 카운트를 재설정하고 작업을 계속하시겠습니까?",
			"button": "재설정 후 계속"
		}
	},
	"codebaseSearch": {
<<<<<<< HEAD
		"wantsToSearch": "Kilo Code가 코드베이스에서 <code>{{query}}</code>을(를) 검색하고 싶어합니다:",
		"wantsToSearchWithPath": "Kilo Code가 <code>{{path}}</code>에서 <code>{{query}}</code>을(를) 검색하고 싶어합니다:",
		"didSearch": "<code>{{query}}</code>에 대한 검색 결과 {{count}}개 찾음:",
=======
		"wantsToSearch": "Roo가 코드베이스에서 <code>{{query}}</code>을(를) 검색하고 싶어합니다:",
		"wantsToSearchWithPath": "Roo가 <code>{{path}}</code>에서 <code>{{query}}</code>을(를) 검색하고 싶어합니다:",
		"didSearch_one": "1개의 결과를 찾았습니다",
		"didSearch_other": "{{count}}개의 결과를 찾았습니다",
>>>>>>> a0e640cd
		"resultTooltip": "유사도 점수: {{score}} (클릭하여 파일 열기)"
	},
	"read-batch": {
		"approve": {
			"title": "모두 승인"
		},
		"deny": {
			"title": "모두 거부"
		}
	},
	"indexingStatus": {
		"ready": "인덱스 준비됨",
		"indexing": "인덱싱 중 {{percentage}}%",
		"indexed": "인덱싱 완료",
		"error": "인덱스 오류",
		"status": "인덱스 상태"
	},
	"versionIndicator": {
		"ariaLabel": "버전 {{version}} - 릴리스 노트를 보려면 클릭하세요"
	},
	"editMessage": {
		"placeholder": "메시지 편집..."
	}
}<|MERGE_RESOLUTION|>--- conflicted
+++ resolved
@@ -230,14 +230,10 @@
 	"autoApprove": {
 		"title": "자동 승인:",
 		"none": "없음",
-<<<<<<< HEAD
-		"description": "자동 승인을 사용하면 Kilo Code가 권한을 요청하지 않고 작업을 수행할 수 있습니다. 완전히 신뢰할 수 있는 작업에만 활성화하세요. 더 자세한 구성은 <settingsLink>설정</settingsLink>에서 사용할 수 있습니다."
-=======
 		"description": "자동 승인을 사용하면 Roo Code가 권한을 요청하지 않고 작업을 수행할 수 있습니다. 완전히 신뢰할 수 있는 작업에만 활성화하세요. 더 자세한 구성은 <settingsLink>설정</settingsLink>에서 사용할 수 있습니다.",
 		"selectOptionsFirst": "자동 승인을 활성화하려면 아래 옵션 중 하나 이상을 선택하세요",
 		"toggleAriaLabel": "자동 승인 전환",
 		"disabledAriaLabel": "자동 승인 비활성화됨 - 먼저 옵션을 선택하세요"
->>>>>>> a0e640cd
 	},
 	"reasoning": {
 		"thinking": "생각 중",
@@ -310,16 +306,10 @@
 		}
 	},
 	"codebaseSearch": {
-<<<<<<< HEAD
-		"wantsToSearch": "Kilo Code가 코드베이스에서 <code>{{query}}</code>을(를) 검색하고 싶어합니다:",
-		"wantsToSearchWithPath": "Kilo Code가 <code>{{path}}</code>에서 <code>{{query}}</code>을(를) 검색하고 싶어합니다:",
-		"didSearch": "<code>{{query}}</code>에 대한 검색 결과 {{count}}개 찾음:",
-=======
 		"wantsToSearch": "Roo가 코드베이스에서 <code>{{query}}</code>을(를) 검색하고 싶어합니다:",
 		"wantsToSearchWithPath": "Roo가 <code>{{path}}</code>에서 <code>{{query}}</code>을(를) 검색하고 싶어합니다:",
 		"didSearch_one": "1개의 결과를 찾았습니다",
 		"didSearch_other": "{{count}}개의 결과를 찾았습니다",
->>>>>>> a0e640cd
 		"resultTooltip": "유사도 점수: {{score}} (클릭하여 파일 열기)"
 	},
 	"read-batch": {
