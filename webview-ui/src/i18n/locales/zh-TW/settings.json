{
	"common": {
		"save": "儲存",
		"done": "完成",
		"cancel": "取消",
		"reset": "重設",
		"select": "選擇",
		"add": "新增標頭",
		"remove": "移除"
	},
	"header": {
		"title": "設定",
		"saveButtonTooltip": "儲存變更",
		"nothingChangedTooltip": "無任何變更",
		"doneButtonTooltip": "捨棄未儲存的變更並關閉設定面板"
	},
	"unsavedChangesDialog": {
		"title": "未儲存的變更",
		"description": "是否要取消變更並繼續？",
		"cancelButton": "取消",
		"discardButton": "取消變更"
	},
	"sections": {
		"providers": "供應商",
		"autoApprove": "自動核准",
		"browser": "電腦存取",
		"checkpoints": "檢查點",
		"notifications": "通知",
		"contextManagement": "上下文",
		"terminal": "終端機",
		"prompts": "提示詞",
		"experimental": "實驗性",
		"language": "語言",
		"about": "關於 Kilo Code"
	},
	"prompts": {
		"description": "設定用於快速操作的支援提示詞，如增強提示詞、解釋程式碼和修復問題。這些提示詞幫助 Roo 為常見開發工作提供更好的支援。"
	},
	"codeIndex": {
		"title": "程式碼庫索引",
		"enableLabel": "啟用程式碼庫索引",
		"enableDescription": "<0>程式碼庫索引</0>是一個實驗性功能，使用 AI 嵌入為您的專案建立語義搜尋索引。這使 Kilo Code 能夠透過基於含義而非僅僅關鍵詞來尋找相關程式碼，從而更好地理解和導覽大型程式碼庫。",
		"providerLabel": "嵌入提供者",
		"selectProviderPlaceholder": "選擇提供者",
		"openaiProvider": "OpenAI",
		"ollamaProvider": "Ollama",
		"openaiKeyLabel": "OpenAI 金鑰：",
		"modelLabel": "模型",
		"selectModelPlaceholder": "選擇模型",
		"ollamaUrlLabel": "Ollama URL：",
		"qdrantUrlLabel": "Qdrant URL",
		"qdrantKeyLabel": "Qdrant 金鑰：",
		"startIndexingButton": "開始索引",
		"clearIndexDataButton": "清除索引資料",
		"unsavedSettingsMessage": "請先儲存設定再開始索引程序。",
		"clearDataDialog": {
			"title": "確定要繼續嗎？",
			"description": "此操作無法復原。這將永久刪除您的程式碼庫索引資料。",
			"cancelButton": "取消",
			"confirmButton": "清除資料"
		}
	},
	"autoApprove": {
		"description": "允許 Kilo Code 無需核准即執行操作。僅在您完全信任 AI 並了解相關安全風險時啟用這些設定。",
		"readOnly": {
			"label": "讀取",
			"description": "啟用後，Kilo Code 將自動檢視目錄內容並讀取檔案，無需點選核准按鈕。",
			"outsideWorkspace": {
				"label": "包含工作區外的檔案",
				"description": "允許 Kilo Code 讀取目前工作區外的檔案，無需核准。"
			}
		},
		"write": {
			"label": "寫入",
			"description": "自動建立和編輯文件而無需核准",
			"delayLabel": "寫入後延遲以允許診斷偵測潛在問題",
			"outsideWorkspace": {
				"label": "包含工作區外的檔案",
				"description": "允許 Kilo Code 在目前工作區外建立和編輯檔案，無需核准。"
			}
		},
		"browser": {
			"label": "瀏覽器",
			"description": "自動執行瀏覽器操作而無需核准 — 注意：僅適用於模型支援電腦使用時"
		},
		"retry": {
			"label": "重試",
			"description": "當伺服器回傳錯誤回應時自動重試失敗的 API 請求",
			"delayLabel": "重試請求前的延遲"
		},
		"mcp": {
			"label": "MCP",
			"description": "在 MCP 伺服器檢視中啟用個別 MCP 工具的自動核准（需要此設定和工具的「始終允許」核取方塊）"
		},
		"modeSwitch": {
			"label": "模式",
			"description": "自動在不同模式之間切換而無需核准"
		},
		"subtasks": {
			"label": "子工作",
			"description": "允許建立和完成子工作而無需核准"
		},
		"execute": {
			"label": "執行",
			"description": "自動執行允許的終端機命令而無需核准",
			"allowedCommands": "允許自動執行的命令",
			"allowedCommandsDescription": "當「始終核准執行操作」啟用時可以自動執行的命令前綴。新增 * 以允許所有命令（請謹慎使用）。",
			"commandPlaceholder": "輸入命令前綴（例如 'git '）",
			"addButton": "新增"
		},
		"showMenu": {
			"label": "在聊天視圖中顯示自動核准選單",
			"description": "啟用後，自動核准選單將顯示在聊天視圖底部，提供快速存取自動核准設定"
		},
		"apiRequestLimit": {
			"title": "最大請求數",
			"description": "在請求批准以繼續執行工作之前，自動發出此數量的 API 請求。",
			"unlimited": "無限制"
		}
	},
	"providers": {
		"providerDocumentation": "{{provider}} 文件",
		"configProfile": "配置設定檔",
		"description": "儲存不同的 API 設定以快速切換供應商和設定。",
		"apiProvider": "API 供應商",
		"model": "模型",
		"nameEmpty": "名稱不能為空",
		"nameExists": "已存在同名的設定檔",
		"deleteProfile": "刪除設定檔",
		"invalidArnFormat": "ARN 格式無效。請檢查上方示例。",
		"enterNewName": "輸入新名稱",
		"addProfile": "新增設定檔",
		"renameProfile": "重新命名設定檔",
		"newProfile": "新建設定檔",
		"enterProfileName": "輸入設定檔名稱",
		"createProfile": "建立設定檔",
		"cannotDeleteOnlyProfile": "無法刪除唯一的設定檔",
		"searchPlaceholder": "搜尋設定檔",
		"noMatchFound": "找不到符合的設定檔",
		"vscodeLmDescription": "VS Code 語言模型 API 可以讓您使用其他擴充功能（如 GitHub Copilot）提供的模型。最簡單的方式是從 VS Code Marketplace 安裝 Copilot 和 Copilot Chat 擴充套件。",
		"awsCustomArnUse": "輸入您要使用的模型的有效 Amazon Bedrock ARN。格式範例：",
		"awsCustomArnDesc": "確保 ARN 中的區域與您上面選擇的 AWS 區域相符。",
		"openRouterApiKey": "OpenRouter API 金鑰",
		"getOpenRouterApiKey": "取得 OpenRouter API 金鑰",
		"apiKeyStorageNotice": "API 金鑰安全儲存於 VSCode 金鑰儲存中",
		"glamaApiKey": "Glama API 金鑰",
		"getGlamaApiKey": "取得 Glama API 金鑰",
		"useCustomBaseUrl": "使用自訂基礎 URL",
		"useReasoning": "啟用推理",
		"useHostHeader": "使用自訂 Host 標頭",
		"useLegacyFormat": "使用舊版 OpenAI API 格式",
		"customHeaders": "自訂標頭",
		"headerName": "標頭名稱",
		"headerValue": "標頭值",
		"noCustomHeaders": "尚未定義自訂標頭。點擊 + 按鈕以新增。",
		"requestyApiKey": "Requesty API 金鑰",
		"refreshModels": {
			"label": "重新整理模型",
			"hint": "請重新開啟設定以查看最新模型。",
			"loading": "正在重新整理模型列表...",
			"success": "模型列表重新整理成功！",
			"error": "重新整理模型列表失敗。請再試一次。"
		},
		"getRequestyApiKey": "取得 Requesty API 金鑰",
		"openRouterTransformsText": "將提示和訊息鏈壓縮到上下文大小 (<a>OpenRouter 轉換</a>)",
		"anthropicApiKey": "Anthropic API 金鑰",
		"getAnthropicApiKey": "取得 Anthropic API 金鑰",
		"anthropicUseAuthToken": "將 Anthropic API 金鑰作為 Authorization 標頭傳遞，而非使用 X-Api-Key",
		"chutesApiKey": "Chutes API 金鑰",
		"getChutesApiKey": "取得 Chutes API 金鑰",
		"deepSeekApiKey": "DeepSeek API 金鑰",
		"getDeepSeekApiKey": "取得 DeepSeek API 金鑰",
		"geminiApiKey": "Gemini API 金鑰",
		"getGroqApiKey": "取得 Groq API 金鑰",
		"groqApiKey": "Groq API 金鑰",
		"getGeminiApiKey": "取得 Gemini API 金鑰",
		"openAiApiKey": "OpenAI API 金鑰",
		"apiKey": "API 金鑰",
		"openAiBaseUrl": "基礎 URL",
		"getOpenAiApiKey": "取得 OpenAI API 金鑰",
		"mistralApiKey": "Mistral API 金鑰",
		"getMistralApiKey": "取得 Mistral/Codestral API 金鑰",
		"codestralBaseUrl": "Codestral 基礎 URL（選用）",
		"codestralBaseUrlDesc": "設定 Codestral 模型的替代 URL。",
		"xaiApiKey": "xAI API 金鑰",
		"getXaiApiKey": "取得 xAI API 金鑰",
		"litellmApiKey": "LiteLLM API 金鑰",
		"litellmBaseUrl": "LiteLLM 基礎 URL",
		"awsCredentials": "AWS 認證",
		"awsProfile": "AWS Profile",
		"awsProfileName": "AWS Profile 名稱",
		"awsAccessKey": "AWS Access Key",
		"awsSecretKey": "AWS Secret Key",
		"awsSessionToken": "AWS 工作階段權杖",
		"awsRegion": "AWS 區域",
		"awsCrossRegion": "使用跨區域推論",
		"awsBedrockVpc": {
			"useCustomVpcEndpoint": "使用自訂 VPC 端點",
			"vpcEndpointUrlPlaceholder": "輸入 VPC 端點 URL（選填）",
			"examples": "範例："
		},
		"enablePromptCaching": "啟用提示快取",
		"enablePromptCachingTitle": "啟用提示快取以提升支援的模型效能並降低成本。",
		"cacheUsageNote": "注意：如果您沒有看到快取使用情況，請嘗試選擇其他模型，然後重新選擇您想要的模型。",
		"vscodeLmModel": "語言模型",
		"vscodeLmWarning": "注意：此整合功能仍處於實驗階段，各供應商的支援程度可能不同。如果出現模型不支援的錯誤，通常是供應商方面的問題。",
		"googleCloudSetup": {
			"title": "要使用 Google Cloud Vertex AI，您需要：",
			"step1": "1. 建立 Google Cloud 帳戶，啟用 Vertex AI API 並啟用所需的 Claude 模型。",
			"step2": "2. 安裝 Google Cloud CLI 並設定應用程式預設憑證。",
			"step3": "3. 或建立具有憑證的服務帳戶。"
		},
		"googleCloudCredentials": "Google Cloud 憑證",
		"googleCloudKeyFile": "Google Cloud 金鑰檔案路徑",
		"googleCloudProjectId": "Google Cloud 專案 ID",
		"googleCloudRegion": "Google Cloud 區域",
		"lmStudio": {
			"baseUrl": "基礎 URL（選用）",
			"modelId": "模型 ID",
			"speculativeDecoding": "啟用預測性解碼",
			"draftModelId": "草稿模型 ID",
			"draftModelDesc": "草稿模型必須來自相同模型系列才能正確運作。",
			"selectDraftModel": "選擇草稿模型",
			"noModelsFound": "未找到草稿模型。請確保 LM Studio 以伺服器模式執行。",
			"description": "LM Studio 允許您在本機電腦執行模型。詳細資訊請參閱快速入門指南。您需要啟動 LM Studio 的本機伺服器功能才能與此擴充功能搭配使用。<span>注意：</span> Kilo Code 使用複雜提示，與 Claude 模型搭配最佳。功能較弱的模型可能無法正常運作。"
		},
		"ollama": {
			"baseUrl": "基礎 URL（選用）",
			"modelId": "模型 ID",
			"description": "Ollama 允許您在本機電腦執行模型。請參閱快速入門指南。",
			"warning": "注意：Kilo Code 使用複雜提示，與 Claude 模型搭配最佳。功能較弱的模型可能無法正常運作。"
		},
		"unboundApiKey": "Unbound API 金鑰",
		"getUnboundApiKey": "取得 Unbound API 金鑰",
		"unboundRefreshModelsSuccess": "模型列表已更新！您現在可以從最新模型中選擇。",
		"unboundInvalidApiKey": "無效的API金鑰。請檢查您的API金鑰並重試。",
		"humanRelay": {
			"description": "不需要 API 金鑰，但使用者需要協助將資訊複製並貼上到網頁聊天 AI。",
			"instructions": "使用期間會彈出對話框，並自動將目前訊息複製到剪貼簿。您需要將這些內容貼上到網頁版 AI（如 ChatGPT 或 Claude），然後將 AI 的回覆複製回對話框並點選確認按鈕。"
		},
		"openRouter": {
			"providerRouting": {
				"title": "OpenRouter 供應商路由",
				"description": "OpenRouter 會將請求路由到適合您模型的最佳可用供應商。預設情況下，請求會在頂尖供應商之間進行負載平衡以最大化正常運作時間。您也可以為此模型選擇特定的供應商。",
				"learnMore": "了解更多關於供應商路由的資訊"
			}
		},
		"customModel": {
			"capabilities": "設定自訂 OpenAI 相容模型的功能和定價。請謹慎設定模型功能，因為這會影響 Kilo Code 的運作方式。",
			"maxTokens": {
				"label": "最大輸出 Token",
				"description": "模型能在一則回應中產生的最大 Token 數量。（設為 -1 則由伺服器決定最大值）"
			},
			"contextWindow": {
				"label": "上下文視窗大小",
				"description": "模型能處理的總 Token 數量（包含輸入和輸出）"
			},
			"imageSupport": {
				"label": "影像支援",
				"description": "此模型是否能夠處理和理解影像？"
			},
			"computerUse": {
				"label": "電腦使用",
				"description": "此模型是否能夠與瀏覽器互動？（例如 Claude 3.7 Sonnet）"
			},
			"promptCache": {
				"label": "提示快取",
				"description": "此模型是否能夠快取提示？"
			},
			"pricing": {
				"input": {
					"label": "輸入價格",
					"description": "輸入/提示每百萬 Token 的費用。這會影響向模型傳送內容和指令時的費用。"
				},
				"output": {
					"label": "輸出價格",
					"description": "模型回應每百萬 Token 的費用。這會影響模型產生內容的費用。"
				},
				"cacheReads": {
					"label": "快取讀取價格",
					"description": "每百萬 Token 的快取讀取費用。當從快取中取得已儲存的回應時，會收取此費用。"
				},
				"cacheWrites": {
					"label": "快取寫入價格",
					"description": "每百萬 Token 的快取寫入費用。當提示首次被儲存至快取時，會收取此費用。"
				}
			},
			"resetDefaults": "重設為預設值"
		},
		"rateLimitSeconds": {
			"label": "速率限制",
			"description": "API 請求間的最短時間"
		},
		"reasoningEffort": {
			"label": "模型推理強度",
			"high": "高",
			"medium": "中",
			"low": "低"
		},
		"setReasoningLevel": "啟用推理工作量"
	},
	"browser": {
		"enable": {
			"label": "啟用瀏覽器工具",
			"description": "啟用後，Kilo Code 可在使用支援電腦使用的模型時使用瀏覽器與網站互動。 <0>瞭解更多</0>"
		},
		"viewport": {
			"label": "視窗大小",
			"description": "選擇瀏覽器互動的視窗大小。這會影響網站的顯示方式和互動方式。",
			"options": {
				"largeDesktop": "大型桌面 (1280x800)",
				"smallDesktop": "小型桌面 (900x600)",
				"tablet": "平板 (768x1024)",
				"mobile": "行動裝置 (360x640)"
			}
		},
		"screenshotQuality": {
			"label": "截圖品質",
			"description": "調整瀏覽器截圖的 WebP 品質。數值越高截圖越清晰，但會增加 token 用量。"
		},
		"remote": {
			"label": "使用遠端瀏覽器連線",
			"description": "連線到啟用遠端除錯的 Chrome 瀏覽器（--remote-debugging-port=9222）。",
			"urlPlaceholder": "自訂 URL（例如 http://localhost:9222）",
			"testButton": "測試連線",
			"testingButton": "測試中...",
			"instructions": "請輸入 DevTools Protocol 主機位址，或留空以自動偵測本機 Chrome 執行個體。「測試連線」按鈕將嘗試連線至您提供的自訂 URL，若未提供則會自動偵測。"
		}
	},
	"checkpoints": {
		"enable": {
			"label": "啟用自動檢查點",
			"description": "啟用後，Kilo Code 將在工作執行期間自動建立檢查點，使審核變更或回到早期狀態變得容易。 <0>瞭解更多</0>"
		}
	},
	"notifications": {
		"sound": {
			"label": "啟用音效",
			"description": "啟用後，Kilo Code 將為通知和事件播放音效。",
			"volumeLabel": "音量"
		},
		"tts": {
			"label": "啟用文字轉語音",
			"description": "啟用後，Kilo Code 將使用文字轉語音功能朗讀其回應。",
			"speedLabel": "速度"
		}
	},
	"contextManagement": {
		"description": "控制 AI 上下文視窗中要包含哪些資訊，會影響 token 用量和回應品質",
		"autoCondenseContextPercent": {
			"label": "觸發智慧上下文壓縮的閾值",
			"description": "當上下文視窗達到此閾值時，Roo 將自動壓縮它。"
		},
		"condensingApiConfiguration": {
			"label": "上下文壓縮的API配置",
			"description": "選擇用於上下文壓縮操作的API配置。留空則使用當前活動的配置。",
			"useCurrentConfig": "使用當前配置"
		},
		"customCondensingPrompt": {
			"label": "自訂上下文壓縮提示",
			"description": "自訂用於上下文壓縮的系統提示。留空則使用預設提示。",
			"placeholder": "請在此輸入您的自訂上下文壓縮提示...\n\n您可以參考預設提示的結構：\n- 先前對話\n- 目前工作\n- 主要技術概念\n- 相關檔案與程式碼\n- 問題解決\n- 未完成的任務與後續步驟",
			"reset": "重設為預設值",
			"hint": "留空 = 使用預設提示"
		},
		"autoCondenseContext": {
			"name": "自動觸發智慧上下文壓縮"
		},
		"openTabs": {
			"label": "開啟分頁的上下文限制",
			"description": "上下文中最多包含多少個 VS Code 開啟的分頁。數值越高提供的上下文越多，但 token 用量也會增加。"
		},
		"workspaceFiles": {
			"label": "工作區檔案的上下文限制",
			"description": "目前工作目錄中最多包含多少個檔案。數值越高提供的上下文越多，但 token 用量也會增加。"
		},
		"rooignore": {
			"label": "在列表和搜尋中顯示被 .kilocodeignore 排除的檔案",
			"description": "啟用後，符合 .kilocodeignore 規則的檔案會在列表中顯示並標示鎖定圖示。停用後，這些檔案將完全從檔案列表和搜尋結果中隱藏。"
		},
		"maxReadFile": {
			"label": "檔案讀取自動截斷閾值",
			"description": "當模型未指定起始/結束值時，Kilo Code 讀取的行數。如果此數值小於檔案總行數，Kilo Code 將產生程式碼定義的行號索引。特殊情況：-1 指示 Kilo Code 讀取整個檔案（不建立索引），0 指示不讀取任何行並僅提供行索引以取得最小上下文。較低的值可最小化初始上下文使用，允許後續精確的行範圍讀取。明確指定起始/結束的請求不受此設定限制。 <0>瞭解更多</0>",
			"lines": "行",
			"always_full_read": "始終讀取整個檔案"
		},
		"maxConcurrentFileReads": {
			"label": "並行檔案讀取限制",
			"description": "read_file 工具可以同時處理的最大檔案數。較高的值可能會加快讀取多個小檔案的速度，但會增加記憶體使用量。"
		}
	},
	"terminal": {
		"basic": {
			"label": "終端機設定：基本",
			"description": "基本終端機設定"
		},
		"advanced": {
			"label": "終端機設定：進階",
			"description": "以下選項可能需要重新啟動終端機才能套用設定"
		},
		"outputLineLimit": {
			"label": "終端機輸出行數限制",
			"description": "執行命令時終端機輸出的最大行數。超過此限制時，會從中間移除多餘的行數，以節省 token 用量。 <0>瞭解更多</0>"
		},
		"shellIntegrationTimeout": {
			"label": "終端機 Shell 整合逾時",
			"description": "執行命令前等待 Shell 整合初始化的最長時間。如果您的 Shell 啟動較慢，且終端機出現「Shell 整合無法使用」的錯誤訊息，可能需要提高此數值。 <0>瞭解更多</0>"
		},
		"shellIntegrationDisabled": {
			"label": "停用終端機 Shell 整合",
			"description": "如果終端機指令無法正常運作或看到 'Shell Integration Unavailable' 錯誤，請啟用此項。這會使用較簡單的方法執行指令，繞過一些進階終端機功能。 <0>瞭解更多</0>"
		},
		"commandDelay": {
			"label": "終端機命令延遲",
			"description": "命令執行後添加的延遲時間（毫秒）。預設值為 0 時完全停用延遲。這可以幫助確保在有計時問題的終端機中完整擷取命令輸出。在大多數終端機中，這是透過設定 `PROMPT_COMMAND='sleep N'` 實現的，而 PowerShell 會在每個命令結尾加入 `start-sleep`。最初是為了解決 VSCode 錯誤#237208，現在可能不再需要。 <0>瞭解更多</0>"
		},
		"compressProgressBar": {
			"label": "壓縮進度條輸出",
			"description": "啟用後，將處理包含歸位字元 (\\r) 的終端機輸出，模擬真實終端機顯示內容的方式。這會移除進度條的中間狀態，只保留最終狀態，為更重要的資訊節省上下文空間。 <0>瞭解更多</0>"
		},
		"powershellCounter": {
			"label": "啟用 PowerShell 計數器解決方案",
			"description": "啟用後，會在 PowerShell 命令中加入計數器以確保命令正確執行。這有助於解決可能存在輸出擷取問題的 PowerShell 終端機。 <0>瞭解更多</0>"
		},
		"zshClearEolMark": {
			"label": "清除 ZSH 行尾標記",
			"description": "啟用後，透過設定 PROMPT_EOL_MARK='' 清除 ZSH 行尾標記。這可以防止命令輸出以特殊字元（如 '%'）結尾時的解析問題。 <0>瞭解更多</0>"
		},
		"zshOhMy": {
			"label": "啟用 Oh My Zsh 整合",
			"description": "啟用後，設定 ITERM_SHELL_INTEGRATION_INSTALLED=Yes 以啟用 Oh My Zsh shell 整合功能。套用此設定可能需要重新啟動 IDE。 <0>瞭解更多</0>"
		},
		"zshP10k": {
			"label": "啟用 Powerlevel10k 整合",
			"description": "啟用後，設定 POWERLEVEL9K_TERM_SHELL_INTEGRATION=true 以啟用 Powerlevel10k shell 整合功能。 <0>瞭解更多</0>"
		},
		"zdotdir": {
			"label": "啟用 ZDOTDIR 處理",
			"description": "啟用後將建立暫存目錄用於 ZDOTDIR，以正確處理 zsh shell 整合。這確保 VSCode shell 整合能與 zsh 正常運作，同時保留您的 zsh 設定。 <0>瞭解更多</0>"
		},
		"inheritEnv": {
			"label": "繼承環境變數",
			"description": "啟用後，終端機將從 VSCode 父程序繼承環境變數，如使用者設定檔中定義的 shell 整合設定。這直接切換 VSCode 全域設定 `terminal.integrated.inheritEnv`。 <0>瞭解更多</0>"
		}
	},
	"advanced": {
		"diff": {
			"label": "透過差異比對編輯",
			"description": "啟用後，Kilo Code 可更快速地編輯檔案，並自動拒絕不完整的整檔覆寫。搭配最新的 Claude 4 Sonnet 模型效果最佳。",
			"strategy": {
				"label": "差異比對策略",
				"options": {
					"standard": "標準（單一區塊）",
					"multiBlock": "實驗性：多區塊差異",
					"unified": "實驗性：統一差異"
				},
				"descriptions": {
					"standard": "標準策略一次只修改一個程式碼區塊。",
					"unified": "統一差異策略會嘗試多種比對方式，並選擇最佳方案。",
					"multiBlock": "多區塊策略可在單一請求中更新檔案內的多個程式碼區塊。"
				}
			},
			"matchPrecision": {
				"label": "比對精確度",
				"description": "此滑桿控制套用差異時程式碼區段的比對精確度。較低的數值允許更彈性的比對，但也會增加錯誤取代的風險。使用低於 100% 的數值時請特別謹慎。"
			}
		}
	},
	"experimental": {
<<<<<<< HEAD
		"condensingApiConfiguration": {
			"label": "API Configuration for Context Condensing",
			"description": "Select which API configuration to use for context condensing operations. Leave unselected to use the current active configuration.",
			"useCurrentConfig": "Default"
		},
		"customCondensingPrompt": {
			"label": "自訂上下文壓縮提示",
			"description": "自訂用於上下文壓縮的系統提示。留空則使用預設提示。",
			"placeholder": "請在此輸入您的自訂上下文壓縮提示...\n\n您可以參考預設提示的結構：\n- 先前對話\n- 目前工作\n- 主要技術概念\n- 相關檔案與程式碼\n- 問題解決\n- 未完成的任務與後續步驟",
			"reset": "重設為預設值",
			"hint": "Empty = use default prompt"
		},
		"autoCondenseContextPercent": {
			"label": "觸發智慧上下文壓縮的閾值",
			"description": "當上下文視窗達到此閾值時，Kilo Code 將自動壓縮它。"
		},
		"AUTO_CONDENSE_CONTEXT": {
			"name": "自動觸發智慧上下文壓縮",
			"description": "智慧上下文壓縮使用 LLM 呼叫來摘要過去的對話，在工作的上下文視窗達到預設閾值時進行，而非在上下文填滿時捨棄舊訊息。"
		},
=======
>>>>>>> 69f72002
		"DIFF_STRATEGY_UNIFIED": {
			"name": "使用實驗性統一差異比對策略",
			"description": "啟用實驗性的統一差異比對策略。此策略可能減少因模型錯誤而導致的重試次數，但也可能導致意外行為或錯誤的編輯。請務必了解風險，並願意仔細檢查所有變更後再啟用。"
		},
		"SEARCH_AND_REPLACE": {
			"name": "使用實驗性搜尋與取代工具",
			"description": "啟用實驗性的搜尋與取代工具，允許 Kilo Code 在單一請求中取代多個符合的內容。"
		},
		"INSERT_BLOCK": {
			"name": "使用實驗性插入內容工具",
			"description": "啟用實驗性的插入內容工具，允許 Kilo Code 直接在指定行號插入內容，而無需產生差異比對。"
		},
		"POWER_STEERING": {
			"name": "使用實驗性「動力輔助」模式",
			"description": "啟用後，Kilo Code 將更頻繁地提醒模型目前模式的詳細設定。這能讓模型更嚴格遵守角色定義和自訂指令，但每則訊息會使用更多 token。"
		},
		"AUTOCOMPLETE": {
			"name": "使用實驗性「自動完成」功能",
			"description": "啟用後，Kilo Code 會在您輸入時提供內嵌程式碼建議。"
		},
		"MULTI_SEARCH_AND_REPLACE": {
			"name": "使用實驗性多區塊差異比對工具",
<<<<<<< HEAD
			"description": "啟用後，Kilo Code 將使用多區塊差異比對工具，嘗試在單一請求中更新檔案內的多個程式碼區塊。"
=======
			"description": "啟用後，Roo 將使用多區塊差異比對工具，嘗試在單一請求中更新檔案內的多個程式碼區塊。"
		},
		"CONCURRENT_FILE_READS": {
			"name": "啟用並行檔案讀取",
			"description": "啟用後，Roo 可以在單一請求中讀取多個檔案（最多 15 個檔案）。停用後，Roo 必須逐一讀取檔案。在使用能力較弱的模型或希望對檔案存取有更多控制時，停用此功能可能會有所幫助。"
>>>>>>> 69f72002
		}
	},
	"promptCaching": {
		"label": "停用提示詞快取",
		"description": "勾選後，Kilo Code 將不會為此模型使用提示詞快取。"
	},
	"temperature": {
		"useCustom": "使用自訂溫度",
		"description": "控制模型回應的隨機性",
		"rangeDescription": "較高值使輸出更隨機，較低值更確定"
	},
	"modelInfo": {
		"supportsImages": "支援影像",
		"noImages": "不支援影像",
		"supportsComputerUse": "支援電腦使用",
		"noComputerUse": "不支援電腦使用",
		"supportsPromptCache": "支援提示快取",
		"noPromptCache": "不支援提示快取",
		"maxOutput": "最大輸出",
		"inputPrice": "輸入價格",
		"outputPrice": "輸出價格",
		"cacheReadsPrice": "快取讀取價格",
		"cacheWritesPrice": "快取寫入價格",
		"enableStreaming": "啟用串流輸出",
		"enableR1Format": "啟用 R1 模型參數",
		"enableR1FormatTips": "使用 QWQ 等 R1 模型時必須啟用，以避免發生 400 錯誤",
		"useAzure": "使用 Azure",
		"azureApiVersion": "設定 Azure API 版本",
		"gemini": {
			"freeRequests": "* 每分鐘可免費使用 {{count}} 次請求，超過後將依提示大小計費。",
			"pricingDetails": "詳細資訊請參閱定價說明。",
			"billingEstimate": "* 費用為估算值 - 實際費用取決於提示大小。"
		}
	},
	"modelPicker": {
		"automaticFetch": "此擴充功能會自動從 <serviceLink>{{serviceName}}</serviceLink> 取得最新的可用模型清單。如果不確定要選哪個模型，建議使用 <defaultModelLink>{{defaultModelId}}</defaultModelLink>，這是與 Kilo Code 最佳搭配的模型。您也可以搜尋「free」來檢視目前可用的免費選項。",
		"label": "模型",
		"searchPlaceholder": "搜尋",
		"noMatchFound": "找不到符合的項目",
		"useCustomModel": "使用自訂模型：{{modelId}}"
	},
	"footer": {
		"feedback": "若您有任何問題或建議，歡迎至 <githubLink>github.com/Kilo-Org/kilocode</githubLink> 提出 issue，或加入 <redditLink>reddit.com/r/kilocode</redditLink> 或 <discordLink>kilocode.ai/discord</discordLink> 討論。",
		"telemetry": {
			"label": "允許匿名錯誤與使用情況回報",
			"description": "透過傳送匿名的使用資料與錯誤回報，協助改善 Kilo Code。我們絕不會傳送您的程式碼、提示或個人資訊。詳細資訊請參閱我們的隱私權政策。"
		},
		"settings": {
			"import": "匯入",
			"export": "匯出",
			"reset": "重設"
		}
	},
	"thinkingBudget": {
		"maxTokens": "最大 token 數",
		"maxThinkingTokens": "最大思考 token 數"
	},
	"validation": {
		"apiKey": "請提供有效的 API 金鑰。",
		"awsRegion": "請選擇要用於 Amazon Bedrock 的區域。",
		"googleCloud": "請提供有效的 Google Cloud 專案 ID 和區域。",
		"modelId": "請提供有效的模型 ID。",
		"modelSelector": "請提供有效的模型選擇器。",
		"openAi": "請提供有效的基礎 URL、API 金鑰和模型 ID。",
		"arn": {
			"invalidFormat": "ARN 格式無效，請檢查格式要求。",
			"regionMismatch": "警告：您 ARN 中的區域 ({{arnRegion}}) 與您選擇的區域 ({{region}}) 不符，可能導致存取問題。系統將使用 ARN 中指定的區域。"
		},
		"modelAvailability": "您指定的模型 ID ({{modelId}}) 目前無法使用，請選擇其他模型。",
		"providerNotAllowed": "供應商 '{{provider}}' 不允許用於您的組織。",
		"modelNotAllowed": "模型 '{{model}}' 不允許用於供應商 '{{provider}}'，您的組織不允許",
		"profileInvalid": "此設定檔包含您的組織不允許的供應商或模型"
	},
	"placeholders": {
		"apiKey": "請輸入 API 金鑰...",
		"profileName": "請輸入設定檔名稱",
		"accessKey": "請輸入存取金鑰...",
		"secretKey": "請輸入金鑰...",
		"sessionToken": "請輸入工作階段權杖...",
		"credentialsJson": "請輸入憑證 JSON...",
		"keyFilePath": "請輸入金鑰檔案路徑...",
		"projectId": "請輸入專案 ID...",
		"customArn": "請輸入 ARN（例：arn:aws:bedrock:us-east-1:123456789012:foundation-model/my-model）",
		"baseUrl": "請輸入基礎 URL...",
		"modelId": {
			"lmStudio": "例：meta-llama-3.1-8b-instruct",
			"lmStudioDraft": "例：lmstudio-community/llama-3.2-1b-instruct",
			"ollama": "例：llama3.1"
		},
		"numbers": {
			"maxTokens": "例：4096",
			"contextWindow": "例：128000",
			"inputPrice": "例：0.0001",
			"outputPrice": "例：0.0002",
			"cacheWritePrice": "例：0.00005"
		}
	},
	"defaults": {
		"ollamaUrl": "預設：http://localhost:11434",
		"lmStudioUrl": "預設：http://localhost:1234",
		"geminiUrl": "預設：https://generativelanguage.googleapis.com"
	},
	"labels": {
		"customArn": "自訂 ARN",
		"useCustomArn": "使用自訂 ARN..."
	}
}<|MERGE_RESOLUTION|>--- conflicted
+++ resolved
@@ -34,7 +34,7 @@
 		"about": "關於 Kilo Code"
 	},
 	"prompts": {
-		"description": "設定用於快速操作的支援提示詞，如增強提示詞、解釋程式碼和修復問題。這些提示詞幫助 Roo 為常見開發工作提供更好的支援。"
+		"description": "設定用於快速操作的支援提示詞，如增強提示詞、解釋程式碼和修復問題。這些提示詞幫助 Kilo Code 為常見開發工作提供更好的支援。"
 	},
 	"codeIndex": {
 		"title": "程式碼庫索引",
@@ -349,7 +349,7 @@
 		"description": "控制 AI 上下文視窗中要包含哪些資訊，會影響 token 用量和回應品質",
 		"autoCondenseContextPercent": {
 			"label": "觸發智慧上下文壓縮的閾值",
-			"description": "當上下文視窗達到此閾值時，Roo 將自動壓縮它。"
+			"description": "當上下文視窗達到此閾值時，Kilo Code 將自動壓縮它。"
 		},
 		"condensingApiConfiguration": {
 			"label": "上下文壓縮的API配置",
@@ -467,29 +467,6 @@
 		}
 	},
 	"experimental": {
-<<<<<<< HEAD
-		"condensingApiConfiguration": {
-			"label": "API Configuration for Context Condensing",
-			"description": "Select which API configuration to use for context condensing operations. Leave unselected to use the current active configuration.",
-			"useCurrentConfig": "Default"
-		},
-		"customCondensingPrompt": {
-			"label": "自訂上下文壓縮提示",
-			"description": "自訂用於上下文壓縮的系統提示。留空則使用預設提示。",
-			"placeholder": "請在此輸入您的自訂上下文壓縮提示...\n\n您可以參考預設提示的結構：\n- 先前對話\n- 目前工作\n- 主要技術概念\n- 相關檔案與程式碼\n- 問題解決\n- 未完成的任務與後續步驟",
-			"reset": "重設為預設值",
-			"hint": "Empty = use default prompt"
-		},
-		"autoCondenseContextPercent": {
-			"label": "觸發智慧上下文壓縮的閾值",
-			"description": "當上下文視窗達到此閾值時，Kilo Code 將自動壓縮它。"
-		},
-		"AUTO_CONDENSE_CONTEXT": {
-			"name": "自動觸發智慧上下文壓縮",
-			"description": "智慧上下文壓縮使用 LLM 呼叫來摘要過去的對話，在工作的上下文視窗達到預設閾值時進行，而非在上下文填滿時捨棄舊訊息。"
-		},
-=======
->>>>>>> 69f72002
 		"DIFF_STRATEGY_UNIFIED": {
 			"name": "使用實驗性統一差異比對策略",
 			"description": "啟用實驗性的統一差異比對策略。此策略可能減少因模型錯誤而導致的重試次數，但也可能導致意外行為或錯誤的編輯。請務必了解風險，並願意仔細檢查所有變更後再啟用。"
@@ -512,15 +489,11 @@
 		},
 		"MULTI_SEARCH_AND_REPLACE": {
 			"name": "使用實驗性多區塊差異比對工具",
-<<<<<<< HEAD
 			"description": "啟用後，Kilo Code 將使用多區塊差異比對工具，嘗試在單一請求中更新檔案內的多個程式碼區塊。"
-=======
-			"description": "啟用後，Roo 將使用多區塊差異比對工具，嘗試在單一請求中更新檔案內的多個程式碼區塊。"
 		},
 		"CONCURRENT_FILE_READS": {
 			"name": "啟用並行檔案讀取",
-			"description": "啟用後，Roo 可以在單一請求中讀取多個檔案（最多 15 個檔案）。停用後，Roo 必須逐一讀取檔案。在使用能力較弱的模型或希望對檔案存取有更多控制時，停用此功能可能會有所幫助。"
->>>>>>> 69f72002
+			"description": "啟用後，Kilo Code 可以在單一請求中讀取多個檔案（最多 15 個檔案）。停用後，Kilo Code 必須逐一讀取檔案。在使用能力較弱的模型或希望對檔案存取有更多控制時，停用此功能可能會有所幫助。"
 		}
 	},
 	"promptCaching": {
