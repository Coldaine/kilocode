{
	"greeting": "Que peut faire Kilo Code pour vous ?",
	"task": {
		"title": "Tâche",
		"seeMore": "Voir plus",
		"seeLess": "Voir moins",
		"tokens": "Tokens :",
		"cache": "Cache :",
		"apiCost": "Coût API :",
		"contextWindow": "Durée du contexte :",
		"closeAndStart": "Fermer la tâche et en commencer une nouvelle",
		"export": "Exporter l'historique des tâches",
		"delete": "Supprimer la tâche (Shift + Clic pour ignorer la confirmation)",
		"condenseContext": "Condenser intelligemment le contexte",
		"share": "Partager la tâche",
		"shareWithOrganization": "Partager avec l'organisation",
		"shareWithOrganizationDescription": "Seuls les membres de ton organisation peuvent accéder",
		"sharePublicly": "Partager publiquement",
		"sharePubliclyDescription": "Toute personne avec le lien peut accéder",
		"connectToCloud": "Se connecter au Cloud",
		"connectToCloudDescription": "Connecte-toi à Roo Code Cloud pour partager des tâches",
		"sharingDisabledByOrganization": "Partage désactivé par l'organisation",
		"shareSuccessOrganization": "Lien d'organisation copié dans le presse-papiers",
		"shareSuccessPublic": "Lien public copié dans le presse-papiers"
	},
	"history": {
		"title": "Historique"
	},
	"unpin": "Désépingler",
	"pin": "Épingler",
	"tokenProgress": {
		"availableSpace": "Espace disponible : {{amount}} tokens",
		"tokensUsed": "Tokens utilisés : {{used}} sur {{total}}",
		"reservedForResponse": "Réservé pour la réponse du modèle : {{amount}} tokens"
	},
	"retry": {
		"title": "Réessayer",
		"tooltip": "Tenter à nouveau l'opération"
	},
	"startNewTask": {
		"title": "Commencer une nouvelle tâche",
		"tooltip": "Démarrer une nouvelle tâche"
	},
	"reportBug": {
		"title": "Signaler un bug"
	},
	"proceedAnyways": {
		"title": "Continuer quand même",
		"tooltip": "Continuer pendant l'exécution de la commande"
	},
	"save": {
		"title": "Enregistrer",
		"tooltip": "Sauvegarder les modifications du fichier"
	},
	"reject": {
		"title": "Rejeter",
		"tooltip": "Rejeter cette action"
	},
	"completeSubtaskAndReturn": "Terminer la sous-tâche et revenir",
	"approve": {
		"title": "Approuver",
		"tooltip": "Approuver cette action"
	},
	"runCommand": {
		"title": "Exécuter la commande",
		"tooltip": "Exécuter cette commande"
	},
	"proceedWhileRunning": {
		"title": "Continuer pendant l'exécution",
		"tooltip": "Continuer malgré les avertissements"
	},
	"killCommand": {
		"title": "Arrêter la commande",
		"tooltip": "Arrêter la commande actuelle"
	},
	"resumeTask": {
		"title": "Reprendre la tâche",
		"tooltip": "Continuer la tâche actuelle"
	},
	"terminate": {
		"title": "Terminer",
		"tooltip": "Terminer la tâche actuelle"
	},
	"cancel": {
		"title": "Annuler",
		"tooltip": "Annuler l'opération actuelle"
	},
	"scrollToBottom": "Défiler jusqu'au bas du chat",
	"about": "Générer, refactoriser et déboguer du code avec l'assistance de l'IA. Consultez notre <DocsLink>documentation</DocsLink> pour en savoir plus.",
	"onboarding": "Grâce aux dernières avancées en matière de capacités de codage agent, je peux gérer des tâches complexes de développement logiciel étape par étape. Avec des outils qui me permettent de créer et d'éditer des fichiers, d'explorer des projets complexes, d'utiliser le navigateur et d'exécuter des commandes de terminal (après votre autorisation), je peux vous aider de manières qui vont au-delà de la complétion de code ou du support technique. Je peux même utiliser MCP pour créer de nouveaux outils et étendre mes propres capacités.",
	"rooTips": {
		"boomerangTasks": {
			"title": "Orchestration de Tâches",
			"description": "Divisez les tâches en parties plus petites et gérables."
		},
		"stickyModels": {
			"title": "Modes persistants",
			"description": "Chaque mode se souvient de votre dernier modèle utilisé"
		},
		"tools": {
			"title": "Outils",
			"description": "Permettez à l'IA de résoudre des problèmes en naviguant sur le Web, en exécutant des commandes, et plus encore."
		},
		"customizableModes": {
			"title": "Modes personnalisables",
			"description": "Des personas spécialisés avec leurs propres comportements et modèles assignés"
		}
	},
	"selectMode": "Sélectionner le mode d'interaction",
	"selectApiConfig": "Sélectionner la configuration de l'API",
	"selectModelConfig": "Sélectionner le modèle",
	"enhancePrompt": "Améliorer la requête avec un contexte supplémentaire",
	"addImages": "Ajouter des images au message",
	"sendMessage": "Envoyer le message",
	"typeMessage": "Écrivez un message...",
	"typeTask": "Construire, trouver, demander quelque chose",
	"addContext": "@ pour ajouter du contexte, / pour changer de mode",
	"dragFiles": "maintenir Maj pour glisser des fichiers",
	"dragFilesImages": "maintenir Maj pour glisser des fichiers/images",
	"enhancePromptDescription": "Le bouton 'Améliorer la requête' aide à améliorer votre demande en fournissant un contexte supplémentaire, des clarifications ou des reformulations. Essayez de taper une demande ici et cliquez à nouveau sur le bouton pour voir comment cela fonctionne.",
	"modeSelector": {
		"title": "Modes",
		"marketplace": "Marketplace de Modes",
		"settings": "Paramètres des Modes",
		"description": "Personas spécialisés qui adaptent le comportement de Roo."
	},
	"errorReadingFile": "Erreur lors de la lecture du fichier :",
	"noValidImages": "Aucune image valide n'a été traitée",
	"separator": "Séparateur",
	"edit": "Éditer...",
	"forNextMode": "pour le prochain mode",
	"error": "Erreur",
	"diffError": {
		"title": "Modification échouée"
	},
	"troubleMessage": "Kilo Code rencontre des difficultés...",
	"apiRequest": {
		"title": "Requête API",
		"failed": "Échec de la requête API",
		"streaming": "Requête API...",
		"cancelled": "Requête API annulée",
		"streamingFailed": "Échec du streaming API"
	},
	"checkpoint": {
		"initial": "Point de contrôle initial",
		"regular": "Point de contrôle",
		"initializingWarning": "Initialisation du point de contrôle en cours... Si cela prend trop de temps, tu peux désactiver les points de contrôle dans les <settingsLink>paramètres</settingsLink> et redémarrer ta tâche.",
		"menu": {
			"viewDiff": "Voir les différences",
			"restore": "Restaurer le point de contrôle",
			"restoreFiles": "Restaurer les fichiers",
			"restoreFilesDescription": "Restaure les fichiers de votre projet à un instantané pris à ce moment.",
			"restoreFilesAndTask": "Restaurer fichiers et tâche",
			"confirm": "Confirmer",
			"cancel": "Annuler",
			"cannotUndo": "Cette action ne peut pas être annulée.",
			"restoreFilesAndTaskDescription": "Restaure les fichiers de votre projet à un instantané pris à ce moment et supprime tous les messages après ce point."
		},
		"current": "Actuel"
	},
	"fileOperations": {
		"wantsToRead": "Kilo Code veut lire ce fichier :",
		"wantsToReadOutsideWorkspace": "Kilo Code veut lire ce fichier en dehors de l'espace de travail :",
		"didRead": "Kilo Code a lu ce fichier :",
		"wantsToEdit": "Kilo Code veut éditer ce fichier :",
		"wantsToEditOutsideWorkspace": "Kilo Code veut éditer ce fichier en dehors de l'espace de travail :",
		"wantsToEditProtected": "Kilo Code veut éditer un fichier de configuration protégé :",
		"wantsToCreate": "Kilo Code veut créer un nouveau fichier :",
		"wantsToSearchReplace": "Kilo Code veut effectuer une recherche et remplacement sur ce fichier :",
		"didSearchReplace": "Kilo Code a effectué une recherche et remplacement sur ce fichier :",
		"wantsToInsert": "Kilo Code veut insérer du contenu dans ce fichier :",
		"wantsToInsertWithLineNumber": "Kilo Code veut insérer du contenu dans ce fichier à la ligne {{lineNumber}} :",
		"wantsToInsertAtEnd": "Kilo Code veut ajouter du contenu à la fin de ce fichier :",
		"wantsToReadAndXMore": "Kilo Code veut lire ce fichier et {{count}} de plus :",
		"wantsToReadMultiple": "Kilo Code souhaite lire plusieurs fichiers :",
		"wantsToApplyBatchChanges": "Kilo Code veut appliquer des modifications à plusieurs fichiers :"
	},
	"instructions": {
		"wantsToFetch": "Kilo Code veut récupérer des instructions détaillées pour aider à la tâche actuelle"
	},
	"directoryOperations": {
		"wantsToViewTopLevel": "Kilo Code veut voir les fichiers de premier niveau dans ce répertoire :",
		"didViewTopLevel": "Kilo Code a vu les fichiers de premier niveau dans ce répertoire :",
		"wantsToViewRecursive": "Kilo Code veut voir récursivement tous les fichiers dans ce répertoire :",
		"didViewRecursive": "Kilo Code a vu récursivement tous les fichiers dans ce répertoire :",
		"wantsToViewDefinitions": "Kilo Code veut voir les noms de définitions de code source utilisés dans ce répertoire :",
		"didViewDefinitions": "Kilo Code a vu les noms de définitions de code source utilisés dans ce répertoire :",
		"wantsToSearch": "Kilo Code veut rechercher dans ce répertoire <code>{{regex}}</code> :",
		"didSearch": "Kilo Code a recherché dans ce répertoire <code>{{regex}}</code> :",
		"wantsToSearchOutsideWorkspace": "Kilo Code veut rechercher dans ce répertoire (hors espace de travail) <code>{{regex}}</code> :",
		"didSearchOutsideWorkspace": "Kilo Code a recherché dans ce répertoire (hors espace de travail) <code>{{regex}}</code> :",
		"wantsToViewTopLevelOutsideWorkspace": "Kilo Code veut voir les fichiers de premier niveau dans ce répertoire (hors espace de travail) :",
		"didViewTopLevelOutsideWorkspace": "Kilo Code a vu les fichiers de premier niveau dans ce répertoire (hors espace de travail) :",
		"wantsToViewRecursiveOutsideWorkspace": "Kilo Code veut voir récursivement tous les fichiers dans ce répertoire (hors espace de travail) :",
		"didViewRecursiveOutsideWorkspace": "Kilo Code a vu récursivement tous les fichiers dans ce répertoire (hors espace de travail) :",
		"wantsToViewDefinitionsOutsideWorkspace": "Kilo Code veut voir les noms de définitions de code source utilisés dans ce répertoire (hors espace de travail) :",
		"didViewDefinitionsOutsideWorkspace": "Kilo Code a vu les noms de définitions de code source utilisés dans ce répertoire (hors espace de travail) :"
	},
	"commandOutput": "Sortie de commande",
	"response": "Réponse",
	"arguments": "Arguments",
	"mcp": {
		"wantsToUseTool": "Kilo Code veut utiliser un outil sur le serveur MCP {{serverName}} :",
		"wantsToAccessResource": "Kilo Code veut accéder à une ressource sur le serveur MCP {{serverName}} :"
	},
	"modes": {
		"wantsToSwitch": "Kilo Code veut passer au mode <code>{{mode}}</code>",
		"wantsToSwitchWithReason": "Kilo Code veut passer au mode <code>{{mode}}</code> car : {{reason}}",
		"didSwitch": "Kilo Code est passé au mode <code>{{mode}}</code>",
		"didSwitchWithReason": "Kilo Code est passé au mode <code>{{mode}}</code> car : {{reason}}"
	},
	"subtasks": {
		"wantsToCreate": "Kilo Code veut créer une nouvelle sous-tâche en mode <code>{{mode}}</code> :",
		"wantsToFinish": "Kilo Code veut terminer cette sous-tâche",
		"newTaskContent": "Instructions de la sous-tâche",
		"completionContent": "Sous-tâche terminée",
		"resultContent": "Résultats de la sous-tâche",
		"defaultResult": "Veuillez continuer avec la tâche suivante.",
		"completionInstructions": "Sous-tâche terminée ! Vous pouvez examiner les résultats et suggérer des corrections ou les prochaines étapes. Si tout semble bon, confirmez pour retourner le résultat à la tâche parente."
	},
	"questions": {
		"hasQuestion": "Kilo Code a une question :"
	},
	"taskCompleted": "Tâche terminée",
	"powershell": {
		"issues": "Il semble que vous rencontriez des problèmes avec Windows PowerShell, veuillez consulter ce"
	},
	"autoApprove": {
		"title": "Auto-approbation :",
		"none": "Aucune",
		"description": "L'auto-approbation permet à Kilo Code d'effectuer des actions sans demander d'autorisation. Activez-la uniquement pour les actions auxquelles vous faites entièrement confiance. Configuration plus détaillée disponible dans les <settingsLink>Paramètres</settingsLink>."
	},
	"reasoning": {
		"thinking": "Réflexion",
		"seconds": "{{count}}s"
	},
	"contextCondense": {
		"title": "Contexte condensé",
		"condensing": "Condensation du contexte...",
		"errorHeader": "Échec de la condensation du contexte",
		"tokens": "tokens"
	},
	"followUpSuggest": {
		"copyToInput": "Copier vers l'entrée (ou Shift + clic)",
		"autoSelectCountdown": "Sélection automatique dans {{count}}s",
		"countdownDisplay": "{{count}}s"
	},
	"announcement": {
		"title": "🎉 Roo Code {{version}} est sortie",
		"description": "Roo Code {{version}} apporte de puissantes nouvelles fonctionnalités et des améliorations significatives pour améliorer ton flux de travail de développement.",
		"whatsNew": "Quoi de neuf",
		"feature1": "<bold>Partage de tâches en 1 clic</bold> : Partage tes tâches instantanément avec tes collègues et la communauté en un seul clic.",
		"feature2": "<bold>Support du répertoire .roo global</bold> : Charge les règles et configurations depuis un répertoire .roo global pour des paramètres cohérents entre les projets.",
		"feature3": "<bold>Transitions Architecte vers Code améliorées</bold> : Transferts fluides de la planification en mode Architecte vers l'implémentation en mode Code.",
		"hideButton": "Masquer l'annonce",
		"detailsDiscussLinks": "Obtenez plus de détails et participez aux discussions sur <discordLink>Discord</discordLink> et <redditLink>Reddit</redditLink> 🚀"
	},
	"browser": {
		"rooWantsToUse": "Kilo Code veut utiliser le navigateur :",
		"consoleLogs": "Journaux de console",
		"noNewLogs": "(Pas de nouveaux journaux)",
		"screenshot": "Capture d'écran du navigateur",
		"cursor": "curseur",
		"navigation": {
			"step": "Étape {{current}} sur {{total}}",
			"previous": "Précédent",
			"next": "Suivant"
		},
		"sessionStarted": "Session de navigateur démarrée",
		"actions": {
			"title": "Action de navigation : ",
			"launch": "Lancer le navigateur sur {{url}}",
			"click": "Cliquer ({{coordinate}})",
			"type": "Saisir \"{{text}}\"",
			"scrollDown": "Défiler vers le bas",
			"scrollUp": "Défiler vers le haut",
			"close": "Fermer le navigateur"
		}
	},
	"codeblock": {
		"tooltips": {
			"expand": "Développer le bloc de code",
			"collapse": "Réduire le bloc de code",
			"enable_wrap": "Activer le retour à la ligne",
			"disable_wrap": "Désactiver le retour à la ligne",
			"copy_code": "Copier le code"
		}
	},
	"systemPromptWarning": "AVERTISSEMENT : Remplacement d'instructions système personnalisées actif. Cela peut gravement perturber la fonctionnalité et provoquer un comportement imprévisible.",
	"profileViolationWarning": "Le profil actuel enfreint les paramètres de votre organisation",
	"shellIntegration": {
		"title": "Avertissement d'exécution de commande",
		"description": "Votre commande est exécutée sans l'intégration shell du terminal VSCode. Pour supprimer cet avertissement, vous pouvez désactiver l'intégration shell dans la section <strong>Terminal</strong> des <settingsLink>paramètres de Kilo Code</settingsLink> ou résoudre les problèmes d'intégration du terminal VSCode en utilisant le lien ci-dessous.",
		"troubleshooting": "Cliquez ici pour la documentation d'intégration shell."
	},
	"ask": {
		"autoApprovedRequestLimitReached": {
			"title": "Limite de requêtes auto-approuvées atteinte",
			"description": "Kilo Code a atteint la limite auto-approuvée de {{count}} requête(s) API. Souhaitez-vous réinitialiser le compteur et poursuivre la tâche ?",
			"button": "Réinitialiser et continuer"
		}
	},
	"codebaseSearch": {
<<<<<<< HEAD
		"wantsToSearch": "Kilo Code veut rechercher dans la base de code <code>{{query}}</code> :",
		"wantsToSearchWithPath": "Kilo Code veut rechercher dans la base de code <code>{{query}}</code> dans <code>{{path}}</code> :",
		"didSearch": "{{count}} résultat(s) trouvé(s) pour <code>{{query}}</code> :"
=======
		"wantsToSearch": "Roo veut rechercher dans la base de code <code>{{query}}</code> :",
		"wantsToSearchWithPath": "Roo veut rechercher dans la base de code <code>{{query}}</code> dans <code>{{path}}</code> :",
		"didSearch": "{{count}} résultat(s) trouvé(s) pour <code>{{query}}</code> :",
		"resultTooltip": "Score de similarité : {{score}} (cliquer pour ouvrir le fichier)"
>>>>>>> ed536a98
	},
	"read-batch": {
		"approve": {
			"title": "Tout approuver"
		},
		"deny": {
			"title": "Tout refuser"
		}
	},
	"indexingStatus": {
		"ready": "Index prêt",
		"indexing": "Indexation {{percentage}}%",
		"indexed": "Indexé",
		"error": "Erreur d'index",
		"status": "Statut de l'index"
	},
	"versionIndicator": {
		"ariaLabel": "Version {{version}} - Cliquez pour voir les notes de version"
	}
}<|MERGE_RESOLUTION|>--- conflicted
+++ resolved
@@ -18,7 +18,7 @@
 		"sharePublicly": "Partager publiquement",
 		"sharePubliclyDescription": "Toute personne avec le lien peut accéder",
 		"connectToCloud": "Se connecter au Cloud",
-		"connectToCloudDescription": "Connecte-toi à Roo Code Cloud pour partager des tâches",
+		"connectToCloudDescription": "Connecte-toi à Kilo Code Cloud pour partager des tâches",
 		"sharingDisabledByOrganization": "Partage désactivé par l'organisation",
 		"shareSuccessOrganization": "Lien d'organisation copié dans le presse-papiers",
 		"shareSuccessPublic": "Lien public copié dans le presse-papiers"
@@ -301,16 +301,10 @@
 		}
 	},
 	"codebaseSearch": {
-<<<<<<< HEAD
 		"wantsToSearch": "Kilo Code veut rechercher dans la base de code <code>{{query}}</code> :",
 		"wantsToSearchWithPath": "Kilo Code veut rechercher dans la base de code <code>{{query}}</code> dans <code>{{path}}</code> :",
-		"didSearch": "{{count}} résultat(s) trouvé(s) pour <code>{{query}}</code> :"
-=======
-		"wantsToSearch": "Roo veut rechercher dans la base de code <code>{{query}}</code> :",
-		"wantsToSearchWithPath": "Roo veut rechercher dans la base de code <code>{{query}}</code> dans <code>{{path}}</code> :",
 		"didSearch": "{{count}} résultat(s) trouvé(s) pour <code>{{query}}</code> :",
 		"resultTooltip": "Score de similarité : {{score}} (cliquer pour ouvrir le fichier)"
->>>>>>> ed536a98
 	},
 	"read-batch": {
 		"approve": {
