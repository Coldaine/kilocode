{
	"greeting": "Добро пожаловать в Kilo Code",
	"task": {
		"title": "Задача",
		"seeMore": "Показать больше",
		"seeLess": "Показать меньше",
		"tokens": "Токенов:",
		"cache": "Кэш:",
		"apiCost": "Стоимость API:",
		"contextWindow": "Длина контекста:",
		"closeAndStart": "Закрыть задачу и начать новую",
		"export": "Экспортировать историю задач",
		"delete": "Удалить задачу (Shift + клик для пропуска подтверждения)"
	},
	"history": {
		"title": "История"
	},
	"unpin": "Открепить",
	"pin": "Закрепить",
	"retry": {
		"title": "Повторить",
		"tooltip": "Попробовать выполнить операцию снова"
	},
	"startNewTask": {
		"title": "Начать новую задачу",
		"tooltip": "Начать новую задачу"
	},
	"proceedAnyways": {
		"title": "Все равно продолжить",
		"tooltip": "Продолжить выполнение команды"
	},
	"save": {
		"title": "Сохранить",
		"tooltip": "Сохранить изменения в файле"
	},
	"tokenProgress": {
		"availableSpace": "Доступно места: {{amount}} токенов",
		"tokensUsed": "Использовано токенов: {{used}} из {{total}}",
		"reservedForResponse": "Зарезервировано для ответа модели: {{amount}} токенов"
	},
	"reject": {
		"title": "Отклонить",
		"tooltip": "Отклонить это действие"
	},
	"completeSubtaskAndReturn": "Завершить подзадачу и вернуться",
	"approve": {
		"title": "Одобрить",
		"tooltip": "Одобрить это действие"
	},
	"runCommand": {
		"title": "Выполнить команду",
		"tooltip": "Выполнить эту команду"
	},
	"proceedWhileRunning": {
		"title": "Продолжить во время выполнения",
		"tooltip": "Продолжить несмотря на предупреждения"
	},
	"resumeTask": {
		"title": "Возобновить задачу",
		"tooltip": "Продолжить текущую задачу"
	},
	"killCommand": {
		"title": "Завершить команду",
		"tooltip": "Завершить текущую команду"
	},
	"terminate": {
		"title": "Завершить",
		"tooltip": "Завершить текущую задачу"
	},
	"cancel": {
		"title": "Отмена",
		"tooltip": "Отменить текущую операцию"
	},
	"scrollToBottom": "Прокрутить чат вниз",
	"about": "Создавайте, рефакторите и отлаживайте код с помощью ИИ.<br />Подробнее см. в нашей <DocsLink>документации</DocsLink>.",
	"rooTips": {
		"boomerangTasks": {
			"title": "Задачи-бумеранги",
			"description": "Разделяйте задачи на более мелкие, управляемые части"
		},
		"stickyModels": {
			"title": "Липкие режимы",
			"description": "Каждый режим запоминает вашу последнюю использованную модель"
		},
		"tools": {
			"title": "Инструменты",
			"description": "Разрешите ИИ решать проблемы, просматривая веб-страницы, выполняя команды и т. д."
		},
		"customizableModes": {
			"title": "Настраиваемые режимы",
			"description": "Специализированные персонажи с собственным поведением и назначенными моделями"
		}
	},
	"onboarding": "<strong>Ваш список задач в этом рабочем пространстве пуст.</strong> Начните с ввода задачи ниже. Не знаете, с чего начать? Подробнее о возможностях Roo читайте в <DocsLink>документации</DocsLink>.",
	"selectMode": "Выберите режим взаимодействия",
	"selectApiConfig": "Выберите конфигурацию API",
	"enhancePrompt": "Улучшить запрос с дополнительным контекстом",
	"enhancePromptDescription": "Кнопка 'Улучшить запрос' помогает сделать ваш запрос лучше, предоставляя дополнительный контекст, уточнения или переформулировку. Попробуйте ввести запрос и снова нажать кнопку, чтобы увидеть, как это работает.",
	"addImages": "Добавить изображения к сообщению",
	"sendMessage": "Отправить сообщение",
	"typeMessage": "Введите сообщение...",
	"typeTask": "Введите вашу задачу здесь...",
	"addContext": "@ для добавления контекста, / для смены режима",
	"dragFiles": "удерживайте shift для перетаскивания файлов",
	"dragFilesImages": "удерживайте shift для перетаскивания файлов/изображений",
	"errorReadingFile": "Ошибка чтения файла:",
	"noValidImages": "Не удалось обработать ни одно изображение",
	"separator": "Разделитель",
	"edit": "Редактировать...",
	"forNextMode": "для следующего режима",
	"apiRequest": {
		"title": "API-запрос",
		"failed": "API-запрос не выполнен",
		"streaming": "API-запрос...",
		"cancelled": "API-запрос отменен",
		"streamingFailed": "Ошибка потокового API-запроса"
	},
	"checkpoint": {
		"initial": "Начальная точка сохранения",
		"regular": "Точка сохранения",
		"initializingWarning": "Точка сохранения еще инициализируется... Если это занимает слишком много времени, вы можете отключить точки сохранения в <settingsLink>настройках</settingsLink> и перезапустить задачу.",
		"menu": {
			"viewDiff": "Просмотреть различия",
			"restore": "Восстановить точку сохранения",
			"restoreFiles": "Восстановить файлы",
			"restoreFilesDescription": "Восстанавливает файлы вашего проекта до состояния на момент этой точки.",
			"restoreFilesAndTask": "Восстановить файлы и задачу",
			"confirm": "Подтвердить",
			"cancel": "Отмена",
			"cannotUndo": "Это действие нельзя отменить.",
			"restoreFilesAndTaskDescription": "Восстанавливает файлы проекта до состояния на момент этой точки и удаляет все сообщения после нее."
		},
		"current": "Текущая"
	},
	"instructions": {
		"wantsToFetch": "Kilo Code хочет получить подробные инструкции для помощи с текущей задачей"
	},
	"fileOperations": {
		"wantsToRead": "Kilo Code хочет прочитать этот файл:",
		"wantsToReadOutsideWorkspace": "Kilo Code хочет прочитать этот файл вне рабочей области:",
		"didRead": "Kilo Code прочитал этот файл:",
		"wantsToEdit": "Kilo Code хочет отредактировать этот файл:",
		"wantsToEditOutsideWorkspace": "Kilo Code хочет отредактировать этот файл вне рабочей области:",
		"wantsToCreate": "Kilo Code хочет создать новый файл:",
		"wantsToSearchReplace": "Kilo Code хочет выполнить поиск и замену в этом файле:",
		"didSearchReplace": "Kilo Code выполнил поиск и замену в этом файле:",
		"wantsToInsert": "Kilo Code хочет вставить содержимое в этот файл:",
		"wantsToInsertWithLineNumber": "Kilo Code хочет вставить содержимое в этот файл на строку {{lineNumber}}:",
		"wantsToInsertAtEnd": "Kilo Code хочет добавить содержимое в конец этого файла:"
	},
	"directoryOperations": {
		"wantsToViewTopLevel": "Kilo Code хочет просмотреть файлы верхнего уровня в этой директории:",
		"didViewTopLevel": "Kilo Code просмотрел файлы верхнего уровня в этой директории:",
		"wantsToViewRecursive": "Kilo Code хочет рекурсивно просмотреть все файлы в этой директории:",
		"didViewRecursive": "Kilo Code рекурсивно просмотрел все файлы в этой директории:",
		"wantsToViewDefinitions": "Kilo Code хочет просмотреть имена определений исходного кода в этой директории:",
		"didViewDefinitions": "Kilo Code просмотрел имена определений исходного кода в этой директории:",
		"wantsToSearch": "Kilo Code хочет выполнить поиск в этой директории по <code>{{regex}}</code>:",
		"didSearch": "Kilo Code выполнил поиск в этой директории по <code>{{regex}}</code>:"
	},
	"commandOutput": "Вывод команды",
	"response": "Ответ",
	"arguments": "Аргументы",
	"mcp": {
		"wantsToUseTool": "Kilo Code хочет использовать инструмент на сервере MCP {{serverName}}:",
		"wantsToAccessResource": "Kilo Code хочет получить доступ к ресурсу на сервере MCP {{serverName}}:"
	},
	"modes": {
		"wantsToSwitch": "Kilo Code хочет переключиться в режим {{mode}}",
		"wantsToSwitchWithReason": "Kilo Code хочет переключиться в режим {{mode}}, потому что: {{reason}}",
		"didSwitch": "Kilo Code переключился в режим {{mode}}",
		"didSwitchWithReason": "Kilo Code переключился в режим {{mode}}, потому что: {{reason}}"
	},
	"subtasks": {
		"wantsToCreate": "Kilo Code хочет создать новую подзадачу в режиме {{mode}}:",
		"wantsToFinish": "Kilo Code хочет завершить эту подзадачу",
		"newTaskContent": "Инструкции по подзадаче",
		"completionContent": "Подзадача завершена",
		"resultContent": "Результаты подзадачи",
		"defaultResult": "Пожалуйста, переходите к следующей задаче.",
		"completionInstructions": "Подзадача завершена! Вы можете просмотреть результаты и предложить исправления или следующие шаги. Если всё в порядке, подтвердите для возврата результата в родительскую задачу."
	},
	"questions": {
		"hasQuestion": "У Kilo Code есть вопрос:"
	},
	"taskCompleted": "Задача завершена",
	"error": "Ошибка",
	"diffError": {
		"title": "Не удалось выполнить редактирование"
	},
<<<<<<< HEAD
	"troubleMessage": "У Kilo Code возникли проблемы...",
	"shellIntegration": {
		"unavailable": "Интеграция с оболочкой недоступна",
		"troubleshooting": "Все еще есть проблемы? Кликните здесь для документации по интеграции с оболочкой.",
		"checkSettings": "Проверьте обходные решения для терминала на странице настроек",
		"updateVSCode": "Обновите VSCode",
		"supportedShell": "Убедитесь, что вы используете поддерживаемую оболочку: zsh, bash, fish или PowerShell"
	},
=======
	"troubleMessage": "У Roo возникли проблемы...",
>>>>>>> 936712b2
	"powershell": {
		"issues": "Похоже, у вас проблемы с Windows PowerShell, пожалуйста, ознакомьтесь с этим"
	},
	"autoApprove": {
		"title": "Автоодобрение:",
		"none": "Нет",
		"description": "Автоодобрение позволяет Kilo Code выполнять действия без запроса разрешения. Включайте только для полностью доверенных действий. Более подробная настройка доступна в <settingsLink>Настройках</settingsLink>."
	},
	"announcement": {
		"title": "🎉 Выпущен Roo Code 3.15",
		"description": "Roo Code 3.15 приносит новые функции и улучшения на основе ваших отзывов.",
		"whatsNew": "Что нового",
		"feature1": "<bold>Кэширование запросов для Vertex</bold>: Добавлена поддержка кэширования запросов для Vertex AI, улучшающая время отклика и снижающая затраты на API",
		"feature2": "<bold>Резервный механизм для терминала</bold>: Реализован резервный механизм на случай сбоя интеграции оболочки терминала VSCode",
		"feature3": "<bold>Улучшенные фрагменты кода</bold>: Улучшено отображение и взаимодействие с фрагментами кода в интерфейсе чата",
		"hideButton": "Скрыть объявление",
		"detailsDiscussLinks": "Подробнее и обсуждение в <discordLink>Discord</discordLink> и <redditLink>Reddit</redditLink> 🚀"
	},
	"reasoning": {
		"thinking": "Обдумывание",
		"seconds": "{{count}}с"
	},
	"followUpSuggest": {
		"copyToInput": "Скопировать во ввод (то же, что shift + клик)"
	},
	"browser": {
		"rooWantsToUse": "Kilo Code хочет использовать браузер:",
		"consoleLogs": "Логи консоли",
		"noNewLogs": "(Новых логов нет)",
		"screenshot": "Скриншот браузера",
		"cursor": "курсор",
		"navigation": {
			"step": "Шаг {{current}} из {{total}}",
			"previous": "Предыдущий",
			"next": "Следующий"
		},
		"sessionStarted": "Сессия браузера запущена",
		"actions": {
			"title": "Действие в браузере: ",
			"launch": "Открыть браузер по адресу {{url}}",
			"click": "Клик ({{coordinate}})",
			"type": "Ввести \"{{text}}\"",
			"scrollDown": "Прокрутить вниз",
			"scrollUp": "Прокрутить вверх",
			"close": "Закрыть браузер"
		}
	},
	"systemPromptWarning": "ПРЕДУПРЕЖДЕНИЕ: Активна пользовательская системная подсказка. Это может серьезно нарушить работу и вызвать непредсказуемое поведение.",
	"shellIntegration": {
		"title": "Предупреждение о выполнении команды",
		"description": "Ваша команда выполняется без интеграции оболочки терминала VSCode. Чтобы скрыть это предупреждение, вы можете отключить интеграцию оболочки в разделе <strong>Terminal</strong> в <settingsLink>настройках Roo Code</settingsLink> или устранить проблемы с интеграцией терминала VSCode, используя ссылку ниже.",
		"troubleshooting": "Нажмите здесь для просмотра документации по интеграции оболочки."
	}
}<|MERGE_RESOLUTION|>--- conflicted
+++ resolved
@@ -188,18 +188,7 @@
 	"diffError": {
 		"title": "Не удалось выполнить редактирование"
 	},
-<<<<<<< HEAD
 	"troubleMessage": "У Kilo Code возникли проблемы...",
-	"shellIntegration": {
-		"unavailable": "Интеграция с оболочкой недоступна",
-		"troubleshooting": "Все еще есть проблемы? Кликните здесь для документации по интеграции с оболочкой.",
-		"checkSettings": "Проверьте обходные решения для терминала на странице настроек",
-		"updateVSCode": "Обновите VSCode",
-		"supportedShell": "Убедитесь, что вы используете поддерживаемую оболочку: zsh, bash, fish или PowerShell"
-	},
-=======
-	"troubleMessage": "У Roo возникли проблемы...",
->>>>>>> 936712b2
 	"powershell": {
 		"issues": "Похоже, у вас проблемы с Windows PowerShell, пожалуйста, ознакомьтесь с этим"
 	},
