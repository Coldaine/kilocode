--- conflicted
+++ resolved
@@ -257,11 +257,7 @@
 	"browser": {
 		"enable": {
 			"label": "Browser-Tool aktivieren",
-<<<<<<< HEAD
-			"description": "Wenn aktiviert, kann Kilo Code einen Browser verwenden, um mit Websites zu interagieren, wenn Modelle verwendet werden, die Computer-Nutzung unterstützen."
-=======
-			"description": "Wenn aktiviert, kann Roo einen Browser verwenden, um mit Websites zu interagieren, wenn Modelle verwendet werden, die Computer-Nutzung unterstützen. <0>Mehr erfahren</0>"
->>>>>>> d2e15c16
+			"description": "Wenn aktiviert, kann Kilo Code einen Browser verwenden, um mit Websites zu interagieren, wenn Modelle verwendet werden, die Computer-Nutzung unterstützen. <0>Mehr erfahren</0>"
 		},
 		"viewport": {
 			"label": "Viewport-Größe",
@@ -289,11 +285,7 @@
 	"checkpoints": {
 		"enable": {
 			"label": "Automatische Kontrollpunkte aktivieren",
-<<<<<<< HEAD
-			"description": "Wenn aktiviert, erstellt Kilo Code automatisch Kontrollpunkte während der Aufgabenausführung, was die Überprüfung von Änderungen oder die Rückkehr zu früheren Zuständen erleichtert."
-=======
-			"description": "Wenn aktiviert, erstellt Roo automatisch Kontrollpunkte während der Aufgabenausführung, was die Überprüfung von Änderungen oder die Rückkehr zu früheren Zuständen erleichtert. <0>Mehr erfahren</0>"
->>>>>>> d2e15c16
+			"description": "Wenn aktiviert, erstellt Kilo Code automatisch Kontrollpunkte während der Aufgabenausführung, was die Überprüfung von Änderungen oder die Rückkehr zu früheren Zuständen erleichtert. <0>Mehr erfahren</0>"
 		}
 	},
 	"notifications": {
@@ -473,12 +465,7 @@
 		"useCustomModel": "Benutzerdefiniert verwenden: {{modelId}}"
 	},
 	"footer": {
-<<<<<<< HEAD
 		"feedback": "Wenn du Fragen oder Feedback hast, kannst du gerne ein Issue auf <githubLink>github.com/Kilo-Org/kilocode</githubLink> öffnen oder <redditLink>reddit.com/r/kilocode</redditLink> oder <discordLink>kilocode.ai/discord</discordLink> beitreten",
-		"version": "Kilo Code v{{version}}",
-=======
-		"feedback": "Wenn du Fragen oder Feedback hast, kannst du gerne ein Issue auf <githubLink>github.com/RooVetGit/Roo-Code</githubLink> öffnen oder <redditLink>reddit.com/r/RooCode</redditLink> oder <discordLink>discord.gg/roocode</discordLink> beitreten",
->>>>>>> d2e15c16
 		"telemetry": {
 			"label": "Anonyme Fehler- und Nutzungsberichte zulassen",
 			"description": "Helfen Sie, Kilo Code zu verbessern, indem Sie anonyme Nutzungsdaten und Fehlerberichte senden. Es werden niemals Code, Prompts oder persönliche Informationen gesendet. Weitere Details finden Sie in unserer Datenschutzrichtlinie."
