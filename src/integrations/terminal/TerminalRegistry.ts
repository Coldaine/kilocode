--- conflicted
+++ resolved
@@ -162,26 +162,9 @@
 
 		const terminal = vscode.window.createTerminal({
 			cwd,
-<<<<<<< HEAD
 			name: "Kilo Code",
-			iconPath: new vscode.ThemeIcon("kilo"),
-			env: {
-				PAGER: "cat",
-
-				// VSCode bug#237208: Command output can be lost due to a race between completion
-				// sequences and consumers. Add 50ms delay via PROMPT_COMMAND to ensure the
-				// \x1b]633;D escape sequence arrives after command output is processed.
-				PROMPT_COMMAND: "sleep 0.050",
-
-				// VTE must be disabled because it prevents the prompt command above from executing
-				// See https://wiki.gnome.org/Apps/Terminal/VTE
-				VTE_VERSION: "0",
-			},
-=======
-			name: "Roo Code",
 			iconPath: new vscode.ThemeIcon("rocket"),
 			env,
->>>>>>> 58ac098a
 		})
 
 		const cwdString = cwd.toString()
