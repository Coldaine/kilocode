--- conflicted
+++ resolved
@@ -1970,15 +1970,10 @@
 				rooIgnoreInstructions,
 				maxReadFileLine !== -1,
 				{
-<<<<<<< HEAD
 					...apiConfiguration,
-					maxConcurrentFileReads,
-					todoListEnabled: apiConfiguration?.todoListEnabled,
-=======
 					maxConcurrentFileReads: maxConcurrentFileReads ?? 5,
 					todoListEnabled: apiConfiguration?.todoListEnabled ?? true,
 					useAgentRules: vscode.workspace.getConfiguration("roo-cline").get<boolean>("useAgentRules") ?? true,
->>>>>>> 21f47616
 				},
 			)
 		})()
