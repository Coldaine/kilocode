import * as path from "path"
import os from "os"
import crypto from "crypto"
import EventEmitter from "events"

import * as vscode from "vscode" // kilocode_change:

import { Anthropic } from "@anthropic-ai/sdk"
import delay from "delay"
import pWaitFor from "p-wait-for"
import { serializeError } from "serialize-error"

// schemas
import { TokenUsage, ToolUsage, ToolName, ContextCondense } from "../../schemas"

// api
import { ApiHandler, buildApiHandler } from "../../api"
import { ApiStream } from "../../api/transform/stream"

import { t } from "../../i18n" // kilocode_change

// shared
import { ProviderSettings } from "../../shared/api"
import { findLastIndex } from "../../shared/array"
import { combineApiRequests } from "../../shared/combineApiRequests"
import { combineCommandSequences } from "../../shared/combineCommandSequences"
import {
	ClineApiReqCancelReason,
	ClineApiReqInfo,
	ClineAsk,
	ClineMessage,
	ClineSay,
	ToolProgressStatus,
} from "../../shared/ExtensionMessage"
import { getApiMetrics } from "../../shared/getApiMetrics"
import { HistoryItem } from "../../shared/HistoryItem"
import { ClineAskResponse } from "../../shared/WebviewMessage"
import { defaultModeSlug } from "../../shared/modes"
import { DiffStrategy } from "../../shared/tools"

// services
import { UrlContentFetcher } from "../../services/browser/UrlContentFetcher"
import { BrowserSession } from "../../services/browser/BrowserSession"
import { McpHub } from "../../services/mcp/McpHub"
import { McpServerManager } from "../../services/mcp/McpServerManager"
import { RepoPerTaskCheckpointService } from "../../services/checkpoints"

// integrations
import { DiffViewProvider } from "../../integrations/editor/DiffViewProvider"
import { findToolName, formatContentBlockToMarkdown } from "../../integrations/misc/export-markdown"
import { RooTerminalProcess } from "../../integrations/terminal/types"
import { TerminalRegistry } from "../../integrations/terminal/TerminalRegistry"

// utils
import { calculateApiCostAnthropic } from "../../utils/cost"
import { getWorkspacePath } from "../../utils/path"

// prompts
import { formatResponse } from "../prompts/responses"
import { SYSTEM_PROMPT } from "../prompts/system"

// core modules
import { ToolRepetitionDetector } from "../tools/ToolRepetitionDetector"
import { FileContextTracker } from "../context-tracking/FileContextTracker"
import { RooIgnoreController } from "../ignore/RooIgnoreController"
import { type AssistantMessageContent, parseAssistantMessage, presentAssistantMessage } from "../assistant-message"
import { truncateConversationIfNeeded } from "../sliding-window"
import { ClineProvider } from "../webview/ClineProvider"
import { MultiSearchReplaceDiffStrategy } from "../diff/strategies/multi-search-replace"
import { readApiMessages, saveApiMessages, readTaskMessages, saveTaskMessages, taskMetadata } from "../task-persistence"
import { getEnvironmentDetails } from "../environment/getEnvironmentDetails"
import {
	type CheckpointDiffOptions,
	type CheckpointRestoreOptions,
	getCheckpointService,
	checkpointSave,
	checkpointRestore,
	checkpointDiff,
} from "../checkpoints"
import { ApiMessage } from "../task-persistence/apiMessages"
import { getMessagesSinceLastSummary, summarizeConversation } from "../condense"
import { maybeRemoveImageBlocks } from "../../api/transform/image-cleaning"
import { processKiloUserContentMentions } from "../mentions/processKiloUserContentMentions" // kilocode_change
import { refreshWorkflowToggles } from "../context/instructions/workflows" // kilocode_change
import { parseMentions } from "../mentions" // kilocode_change
import { parseKiloSlashCommands } from "../slash-commands/kilo" // kilocode_change
import { GlobalFileNames } from "../../shared/globalFileNames" // kilocode_change
import { ensureLocalKilorulesDirExists } from "../context/instructions/kilo-rules" // kilocode_change

export type ClineEvents = {
	message: [{ action: "created" | "updated"; message: ClineMessage }]
	taskStarted: []
	taskModeSwitched: [taskId: string, mode: string]
	taskPaused: []
	taskUnpaused: []
	taskAskResponded: []
	taskAborted: []
	taskSpawned: [taskId: string]
	taskCompleted: [taskId: string, tokenUsage: TokenUsage, toolUsage: ToolUsage]
	taskTokenUsageUpdated: [taskId: string, tokenUsage: TokenUsage]
	taskToolFailed: [taskId: string, tool: ToolName, error: string]
}

export type TaskOptions = {
	context: vscode.ExtensionContext // kilocode_change
	provider: ClineProvider
	apiConfiguration: ProviderSettings
	enableDiff?: boolean
	enableCheckpoints?: boolean
	fuzzyMatchThreshold?: number
	consecutiveMistakeLimit?: number
	task?: string
	images?: string[]
	historyItem?: HistoryItem
	experiments?: Record<string, boolean>
	startTask?: boolean
	rootTask?: Task
	parentTask?: Task
	taskNumber?: number
	onCreated?: (cline: Task) => void
}

type UserContent = Array<Anthropic.ContentBlockParam> // kilocode_change

export class Task extends EventEmitter<ClineEvents> {
	private context: vscode.ExtensionContext // kilocode_change

	readonly taskId: string
	readonly instanceId: string

	readonly rootTask: Task | undefined = undefined
	readonly parentTask: Task | undefined = undefined
	readonly taskNumber: number
	readonly workspacePath: string

	providerRef: WeakRef<ClineProvider>
	private readonly globalStoragePath: string
	abort: boolean = false
	didFinishAbortingStream = false
	abandoned = false
	isInitialized = false
	isPaused: boolean = false
	pausedModeSlug: string = defaultModeSlug
	private pauseInterval: NodeJS.Timeout | undefined

	// API
	readonly apiConfiguration: ProviderSettings
	api: ApiHandler
	private lastApiRequestTime?: number
	private consecutiveAutoApprovedRequestsCount: number = 0

	toolRepetitionDetector: ToolRepetitionDetector
	rooIgnoreController?: RooIgnoreController
	fileContextTracker: FileContextTracker
	urlContentFetcher: UrlContentFetcher
	terminalProcess?: RooTerminalProcess

	// Computer User
	browserSession: BrowserSession

	// Editing
	diffViewProvider: DiffViewProvider
	diffStrategy?: DiffStrategy
	diffEnabled: boolean = false
	fuzzyMatchThreshold: number
	didEditFile: boolean = false

	// LLM Messages & Chat Messages
	apiConversationHistory: ApiMessage[] = []
	clineMessages: ClineMessage[] = []

	// Ask
	private askResponse?: ClineAskResponse
	private askResponseText?: string
	private askResponseImages?: string[]
	public lastMessageTs?: number

	// Tool Use
	consecutiveMistakeCount: number = 0
	consecutiveMistakeLimit: number
	consecutiveMistakeCountForApplyDiff: Map<string, number> = new Map()
	toolUsage: ToolUsage = {}

	// Checkpoints
	enableCheckpoints: boolean
	checkpointService?: RepoPerTaskCheckpointService
	checkpointServiceInitializing = false

	// Streaming
	isWaitingForFirstChunk = false
	isStreaming = false
	currentStreamingContentIndex = 0
	assistantMessageContent: AssistantMessageContent[] = []
	presentAssistantMessageLocked = false
	presentAssistantMessageHasPendingUpdates = false
	userMessageContent: (Anthropic.TextBlockParam | Anthropic.ImageBlockParam)[] = []
	userMessageContentReady = false
	didRejectTool = false
	didAlreadyUseTool = false
	didCompleteReadingStream = false

	constructor({
		context, // kilocode_change
		provider,
		apiConfiguration,
		enableDiff = false,
		enableCheckpoints = true,
		fuzzyMatchThreshold = 1.0,
		consecutiveMistakeLimit = 3,
		task,
		images,
		historyItem,
		startTask = true,
		rootTask,
		parentTask,
		taskNumber = -1,
		onCreated,
	}: TaskOptions) {
		super()
		this.context = context // kilocode_change

		if (startTask && !task && !images && !historyItem) {
			throw new Error("Either historyItem or task/images must be provided")
		}

		this.taskId = historyItem ? historyItem.id : crypto.randomUUID()
		// normal use-case is usually retry similar history task with new workspace
		this.workspacePath = parentTask
			? parentTask.workspacePath
			: getWorkspacePath(path.join(os.homedir(), "Documents")) // kilocode_change: use Documents instead of Desktop as default
		this.instanceId = crypto.randomUUID().slice(0, 8)
		this.taskNumber = -1

		this.rooIgnoreController = new RooIgnoreController(this.cwd)
		this.fileContextTracker = new FileContextTracker(provider, this.taskId)

		this.rooIgnoreController.initialize().catch((error) => {
			console.error("Failed to initialize RooIgnoreController:", error)
		})

		this.apiConfiguration = apiConfiguration
		this.api = buildApiHandler(apiConfiguration)

		this.urlContentFetcher = new UrlContentFetcher(provider.context)
		this.browserSession = new BrowserSession(provider.context)
		this.diffEnabled = enableDiff
		this.fuzzyMatchThreshold = fuzzyMatchThreshold
		this.consecutiveMistakeLimit = consecutiveMistakeLimit
		this.providerRef = new WeakRef(provider)
		this.globalStoragePath = provider.context.globalStorageUri.fsPath
		this.diffViewProvider = new DiffViewProvider(this.cwd)
		this.enableCheckpoints = enableCheckpoints

		this.rootTask = rootTask
		this.parentTask = parentTask
		this.taskNumber = taskNumber

		this.diffStrategy = new MultiSearchReplaceDiffStrategy(this.fuzzyMatchThreshold)
		this.toolRepetitionDetector = new ToolRepetitionDetector(this.consecutiveMistakeLimit)

		onCreated?.(this)

		if (startTask) {
			if (task || images) {
				this.startTask(task, images)
			} else if (historyItem) {
				this.resumeTaskFromHistory()
			} else {
				throw new Error("Either historyItem or task/images must be provided")
			}
		}
	}

	// kilocode_change start
	private getContext(): vscode.ExtensionContext {
		const context = this.context
		if (!context) {
			throw new Error("Unable to access extension context")
		}
		return context
	}
	// kilocode_change end

	static create(options: TaskOptions): [Task, Promise<void>] {
		const instance = new Task({ ...options, startTask: false })
		const { images, task, historyItem } = options
		let promise

		if (images || task) {
			promise = instance.startTask(task, images)
		} else if (historyItem) {
			promise = instance.resumeTaskFromHistory()
		} else {
			throw new Error("Either historyItem or task/images must be provided")
		}

		return [instance, promise]
	}

	// API Messages

	private async getSavedApiConversationHistory(): Promise<ApiMessage[]> {
		return readApiMessages({ taskId: this.taskId, globalStoragePath: this.globalStoragePath })
	}

	private async addToApiConversationHistory(message: Anthropic.MessageParam) {
		const messageWithTs = { ...message, ts: Date.now() }
		this.apiConversationHistory.push(messageWithTs)
		await this.saveApiConversationHistory()
	}

	async overwriteApiConversationHistory(newHistory: ApiMessage[]) {
		this.apiConversationHistory = newHistory
		await this.saveApiConversationHistory()
	}

	private async saveApiConversationHistory() {
		try {
			await saveApiMessages({
				messages: this.apiConversationHistory,
				taskId: this.taskId,
				globalStoragePath: this.globalStoragePath,
			})
		} catch (error) {
			// In the off chance this fails, we don't want to stop the task.
			console.error("Failed to save API conversation history:", error)
		}
	}

	// Cline Messages

	private async getSavedClineMessages(): Promise<ClineMessage[]> {
		return readTaskMessages({ taskId: this.taskId, globalStoragePath: this.globalStoragePath })
	}

	private async addToClineMessages(message: ClineMessage) {
		this.clineMessages.push(message)
		await this.providerRef.deref()?.postStateToWebview()
		this.emit("message", { action: "created", message })
		await this.saveClineMessages()
	}

	public async overwriteClineMessages(newMessages: ClineMessage[]) {
		this.clineMessages = newMessages
		await this.saveClineMessages()
	}

	private async updateClineMessage(partialMessage: ClineMessage) {
		await this.providerRef.deref()?.postMessageToWebview({ type: "partialMessage", partialMessage })
		this.emit("message", { action: "updated", message: partialMessage })
	}

	private async saveClineMessages() {
		try {
			await saveTaskMessages({
				messages: this.clineMessages,
				taskId: this.taskId,
				globalStoragePath: this.globalStoragePath,
			})

			const { historyItem, tokenUsage } = await taskMetadata({
				messages: this.clineMessages,
				taskId: this.taskId,
				taskNumber: this.taskNumber,
				globalStoragePath: this.globalStoragePath,
				workspace: this.cwd,
			})

			this.emit("taskTokenUsageUpdated", this.taskId, tokenUsage)

			await this.providerRef.deref()?.updateTaskHistory(historyItem)
		} catch (error) {
			console.error("Failed to save Roo messages:", error)
		}
	}

	// Note that `partial` has three valid states true (partial message),
	// false (completion of partial message), undefined (individual complete
	// message).
	async ask(
		type: ClineAsk,
		text?: string,
		partial?: boolean,
		progressStatus?: ToolProgressStatus,
	): Promise<{ response: ClineAskResponse; text?: string; images?: string[] }> {
		// If this Cline instance was aborted by the provider, then the only
		// thing keeping us alive is a promise still running in the background,
		// in which case we don't want to send its result to the webview as it
		// is attached to a new instance of Cline now. So we can safely ignore
		// the result of any active promises, and this class will be
		// deallocated. (Although we set Cline = undefined in provider, that
		// simply removes the reference to this instance, but the instance is
		// still alive until this promise resolves or rejects.)
		if (this.abort) {
			throw new Error(`[RooCode#ask] task ${this.taskId}.${this.instanceId} aborted`)
		}

		let askTs: number

		if (partial !== undefined) {
			const lastMessage = this.clineMessages.at(-1)

			const isUpdatingPreviousPartial =
				lastMessage && lastMessage.partial && lastMessage.type === "ask" && lastMessage.ask === type

			if (partial) {
				if (isUpdatingPreviousPartial) {
					// Existing partial message, so update it.
					lastMessage.text = text
					lastMessage.partial = partial
					lastMessage.progressStatus = progressStatus
					// TODO: Be more efficient about saving and posting only new
					// data or one whole message at a time so ignore partial for
					// saves, and only post parts of partial message instead of
					// whole array in new listener.
					this.updateClineMessage(lastMessage)
					throw new Error("Current ask promise was ignored (#1)")
				} else {
					// This is a new partial message, so add it with partial
					// state.
					askTs = Date.now()
					this.lastMessageTs = askTs
					await this.addToClineMessages({ ts: askTs, type: "ask", ask: type, text, partial })
					throw new Error("Current ask promise was ignored (#2)")
				}
			} else {
				if (isUpdatingPreviousPartial) {
					// This is the complete version of a previously partial
					// message, so replace the partial with the complete version.
					this.askResponse = undefined
					this.askResponseText = undefined
					this.askResponseImages = undefined

					// Bug for the history books:
					// In the webview we use the ts as the chatrow key for the
					// virtuoso list. Since we would update this ts right at the
					// end of streaming, it would cause the view to flicker. The
					// key prop has to be stable otherwise react has trouble
					// reconciling items between renders, causing unmounting and
					// remounting of components (flickering).
					// The lesson here is if you see flickering when rendering
					// lists, it's likely because the key prop is not stable.
					// So in this case we must make sure that the message ts is
					// never altered after first setting it.
					askTs = lastMessage.ts
					this.lastMessageTs = askTs
					lastMessage.text = text
					lastMessage.partial = false
					lastMessage.progressStatus = progressStatus
					await this.saveClineMessages()
					this.updateClineMessage(lastMessage)
				} else {
					// This is a new and complete message, so add it like normal.
					this.askResponse = undefined
					this.askResponseText = undefined
					this.askResponseImages = undefined
					askTs = Date.now()
					this.lastMessageTs = askTs
					await this.addToClineMessages({ ts: askTs, type: "ask", ask: type, text })
				}
			}
		} else {
			// This is a new non-partial message, so add it like normal.
			this.askResponse = undefined
			this.askResponseText = undefined
			this.askResponseImages = undefined
			askTs = Date.now()
			this.lastMessageTs = askTs
			await this.addToClineMessages({ ts: askTs, type: "ask", ask: type, text })
		}

		await pWaitFor(() => this.askResponse !== undefined || this.lastMessageTs !== askTs, { interval: 100 })

		if (this.lastMessageTs !== askTs) {
			// Could happen if we send multiple asks in a row i.e. with
			// command_output. It's important that when we know an ask could
			// fail, it is handled gracefully.
			throw new Error("Current ask promise was ignored")
		}

		const result = { response: this.askResponse!, text: this.askResponseText, images: this.askResponseImages }
		this.askResponse = undefined
		this.askResponseText = undefined
		this.askResponseImages = undefined
		this.emit("taskAskResponded")
		return result
	}

	async handleWebviewAskResponse(askResponse: ClineAskResponse, text?: string, images?: string[]) {
		this.askResponse = askResponse
		this.askResponseText = text
		this.askResponseImages = images
	}

	async handleTerminalOperation(terminalOperation: "continue" | "abort") {
		if (terminalOperation === "continue") {
			this.terminalProcess?.continue()
		} else if (terminalOperation === "abort") {
			this.terminalProcess?.abort()
		}
	}

	public async condenseContext(): Promise<void> {
		const systemPrompt = await this.getSystemPrompt()
		const {
			messages,
			summary,
			cost,
			newContextTokens = 0,
		} = await summarizeConversation(this.apiConversationHistory, this.api, systemPrompt, this.taskId)
		if (!summary) {
			return
		}
		await this.overwriteApiConversationHistory(messages)
		const { contextTokens } = this.getTokenUsage()
		const contextCondense: ContextCondense = { summary, cost, newContextTokens, prevContextTokens: contextTokens }
		await this.say(
			"condense_context",
			undefined /* text */,
			undefined /* images */,
			false /* partial */,
			undefined /* checkpoint */,
			undefined /* progressStatus */,
			{ isNonInteractive: true } /* options */,
			contextCondense,
		)
	}

	async say(
		type: ClineSay,
		text?: string,
		images?: string[],
		partial?: boolean,
		checkpoint?: Record<string, unknown>,
		progressStatus?: ToolProgressStatus,
		options: {
			isNonInteractive?: boolean
		} = {},
		contextCondense?: ContextCondense,
	): Promise<undefined> {
		if (this.abort) {
<<<<<<< HEAD
			throw new Error(`[Kilo Codeine#say] task ${this.taskId}.${this.instanceId} aborted`)
=======
			throw new Error(`[RooCode#say] task ${this.taskId}.${this.instanceId} aborted`)
>>>>>>> dbb58f08
		}

		if (partial !== undefined) {
			const lastMessage = this.clineMessages.at(-1)

			const isUpdatingPreviousPartial =
				lastMessage && lastMessage.partial && lastMessage.type === "say" && lastMessage.say === type

			if (partial) {
				if (isUpdatingPreviousPartial) {
					// Existing partial message, so update it.
					lastMessage.text = text
					lastMessage.images = images
					lastMessage.partial = partial
					lastMessage.progressStatus = progressStatus
					this.updateClineMessage(lastMessage)
				} else {
					// This is a new partial message, so add it with partial state.
					const sayTs = Date.now()

					if (!options.isNonInteractive) {
						this.lastMessageTs = sayTs
					}

					await this.addToClineMessages({
						ts: sayTs,
						type: "say",
						say: type,
						text,
						images,
						partial,
						contextCondense,
					})
				}
			} else {
				// New now have a complete version of a previously partial message.
				// This is the complete version of a previously partial
				// message, so replace the partial with the complete version.
				if (isUpdatingPreviousPartial) {
					if (!options.isNonInteractive) {
						this.lastMessageTs = lastMessage.ts
					}

					lastMessage.text = text
					lastMessage.images = images
					lastMessage.partial = false
					lastMessage.progressStatus = progressStatus

					// Instead of streaming partialMessage events, we do a save
					// and post like normal to persist to disk.
					await this.saveClineMessages()

					// More performant than an entire `postStateToWebview`.
					this.updateClineMessage(lastMessage)
				} else {
					// This is a new and complete message, so add it like normal.
					const sayTs = Date.now()

					if (!options.isNonInteractive) {
						this.lastMessageTs = sayTs
					}

					await this.addToClineMessages({ ts: sayTs, type: "say", say: type, text, images, contextCondense })
				}
			}
		} else {
			// This is a new non-partial message, so add it like normal.
			const sayTs = Date.now()

			// A "non-interactive" message is a message is one that the user
			// does not need to respond to. We don't want these message types
			// to trigger an update to `lastMessageTs` since they can be created
			// asynchronously and could interrupt a pending ask.
			if (!options.isNonInteractive) {
				this.lastMessageTs = sayTs
			}

			await this.addToClineMessages({
				ts: sayTs,
				type: "say",
				say: type,
				text,
				images,
				checkpoint,
				contextCondense,
			})
		}
	}

	async sayAndCreateMissingParamError(toolName: ToolName, paramName: string, relPath?: string) {
		await this.say(
			"error",
			`Kilo Code tried to use ${toolName}${
				relPath ? ` for '${relPath.toPosix()}'` : ""
			} without value for required parameter '${paramName}'. Retrying...`,
		)
		return formatResponse.toolError(formatResponse.missingToolParameterError(paramName))
	}

	// Start / Abort / Resume

	private async startTask(task?: string, images?: string[]): Promise<void> {
		// `conversationHistory` (for API) and `clineMessages` (for webview)
		// need to be in sync.
		// If the extension process were killed, then on restart the
		// `clineMessages` might not be empty, so we need to set it to [] when
		// we create a new Cline client (otherwise webview would show stale
		// messages from previous session).
		this.clineMessages = []
		this.apiConversationHistory = []
		await this.providerRef.deref()?.postStateToWebview()

		await this.say("text", task, images)
		this.isInitialized = true

		let imageBlocks: Anthropic.ImageBlockParam[] = formatResponse.imageBlocks(images)

		console.log(`[subtasks] task ${this.taskId}.${this.instanceId} starting`)

		await this.initiateTaskLoop([
			{
				type: "text",
				text: `<task>\n${task}\n</task>`,
			},
			...imageBlocks,
		])
	}

	public async resumePausedTask(lastMessage: string) {
		// Release this Cline instance from paused state.
		this.isPaused = false
		this.emit("taskUnpaused")

		// Fake an answer from the subtask that it has completed running and
		// this is the result of what it has done  add the message to the chat
		// history and to the webview ui.
		try {
			await this.say("subtask_result", lastMessage)

			await this.addToApiConversationHistory({
				role: "user",
				content: [{ type: "text", text: `[new_task completed] Result: ${lastMessage}` }],
			})
		} catch (error) {
			this.providerRef
				.deref()
				?.log(`Error failed to add reply from subtask into conversation of parent task, error: ${error}`)

			throw error
		}
	}

	private async resumeTaskFromHistory() {
		const modifiedClineMessages = await this.getSavedClineMessages()

		// Remove any resume messages that may have been added before
		const lastRelevantMessageIndex = findLastIndex(
			modifiedClineMessages,
			(m) => !(m.ask === "resume_task" || m.ask === "resume_completed_task"),
		)

		if (lastRelevantMessageIndex !== -1) {
			modifiedClineMessages.splice(lastRelevantMessageIndex + 1)
		}

		// since we don't use api_req_finished anymore, we need to check if the last api_req_started has a cost value, if it doesn't and no cancellation reason to present, then we remove it since it indicates an api request without any partial content streamed
		const lastApiReqStartedIndex = findLastIndex(
			modifiedClineMessages,
			(m) => m.type === "say" && m.say === "api_req_started",
		)

		if (lastApiReqStartedIndex !== -1) {
			const lastApiReqStarted = modifiedClineMessages[lastApiReqStartedIndex]
			const { cost, cancelReason }: ClineApiReqInfo = JSON.parse(lastApiReqStarted.text || "{}")
			if (cost === undefined && cancelReason === undefined) {
				modifiedClineMessages.splice(lastApiReqStartedIndex, 1)
			}
		}

		await this.overwriteClineMessages(modifiedClineMessages)
		this.clineMessages = await this.getSavedClineMessages()

		// Now present the cline messages to the user and ask if they want to
		// resume (NOTE: we ran into a bug before where the
		// apiConversationHistory wouldn't be initialized when opening a old
		// task, and it was because we were waiting for resume).
		// This is important in case the user deletes messages without resuming
		// the task first.
		this.apiConversationHistory = await this.getSavedApiConversationHistory()

		const lastClineMessage = this.clineMessages
			.slice()
			.reverse()
			.find((m) => !(m.ask === "resume_task" || m.ask === "resume_completed_task")) // could be multiple resume tasks

		let askType: ClineAsk
		if (lastClineMessage?.ask === "completion_result") {
			askType = "resume_completed_task"
		} else {
			askType = "resume_task"
		}

		this.isInitialized = true

		const { response, text, images } = await this.ask(askType) // calls poststatetowebview
		let responseText: string | undefined
		let responseImages: string[] | undefined
		if (response === "messageResponse") {
			await this.say("user_feedback", text, images)
			responseText = text
			responseImages = images
		}

		// Make sure that the api conversation history can be resumed by the API,
		// even if it goes out of sync with cline messages.
		let existingApiConversationHistory: ApiMessage[] = await this.getSavedApiConversationHistory()

		// v2.0 xml tags refactor caveat: since we don't use tools anymore, we need to replace all tool use blocks with a text block since the API disallows conversations with tool uses and no tool schema
		const conversationWithoutToolBlocks = existingApiConversationHistory.map((message) => {
			if (Array.isArray(message.content)) {
				const newContent = message.content.map((block) => {
					if (block.type === "tool_use") {
						// it's important we convert to the new tool schema format so the model doesn't get confused about how to invoke tools
						const inputAsXml = Object.entries(block.input as Record<string, string>)
							.map(([key, value]) => `<${key}>\n${value}\n</${key}>`)
							.join("\n")
						return {
							type: "text",
							text: `<${block.name}>\n${inputAsXml}\n</${block.name}>`,
						} as Anthropic.Messages.TextBlockParam
					} else if (block.type === "tool_result") {
						// Convert block.content to text block array, removing images
						const contentAsTextBlocks = Array.isArray(block.content)
							? block.content.filter((item) => item.type === "text")
							: [{ type: "text", text: block.content }]
						const textContent = contentAsTextBlocks.map((item) => item.text).join("\n\n")
						const toolName = findToolName(block.tool_use_id, existingApiConversationHistory)
						return {
							type: "text",
							text: `[${toolName} Result]\n\n${textContent}`,
						} as Anthropic.Messages.TextBlockParam
					}
					return block
				})
				return { ...message, content: newContent }
			}
			return message
		})
		existingApiConversationHistory = conversationWithoutToolBlocks

		// FIXME: remove tool use blocks altogether

		// if the last message is an assistant message, we need to check if there's tool use since every tool use has to have a tool response
		// if there's no tool use and only a text block, then we can just add a user message
		// (note this isn't relevant anymore since we use custom tool prompts instead of tool use blocks, but this is here for legacy purposes in case users resume old tasks)

		// if the last message is a user message, we can need to get the assistant message before it to see if it made tool calls, and if so, fill in the remaining tool responses with 'interrupted'

		let modifiedOldUserContent: Anthropic.Messages.ContentBlockParam[] // either the last message if its user message, or the user message before the last (assistant) message
		let modifiedApiConversationHistory: ApiMessage[] // need to remove the last user message to replace with new modified user message
		if (existingApiConversationHistory.length > 0) {
			const lastMessage = existingApiConversationHistory[existingApiConversationHistory.length - 1]

			if (lastMessage.role === "assistant") {
				const content = Array.isArray(lastMessage.content)
					? lastMessage.content
					: [{ type: "text", text: lastMessage.content }]
				const hasToolUse = content.some((block) => block.type === "tool_use")

				if (hasToolUse) {
					const toolUseBlocks = content.filter(
						(block) => block.type === "tool_use",
					) as Anthropic.Messages.ToolUseBlock[]
					const toolResponses: Anthropic.ToolResultBlockParam[] = toolUseBlocks.map((block) => ({
						type: "tool_result",
						tool_use_id: block.id,
						content: "Task was interrupted before this tool call could be completed.",
					}))
					modifiedApiConversationHistory = [...existingApiConversationHistory] // no changes
					modifiedOldUserContent = [...toolResponses]
				} else {
					modifiedApiConversationHistory = [...existingApiConversationHistory]
					modifiedOldUserContent = []
				}
			} else if (lastMessage.role === "user") {
				const previousAssistantMessage: ApiMessage | undefined =
					existingApiConversationHistory[existingApiConversationHistory.length - 2]

				const existingUserContent: Anthropic.Messages.ContentBlockParam[] = Array.isArray(lastMessage.content)
					? lastMessage.content
					: [{ type: "text", text: lastMessage.content }]
				if (previousAssistantMessage && previousAssistantMessage.role === "assistant") {
					const assistantContent = Array.isArray(previousAssistantMessage.content)
						? previousAssistantMessage.content
						: [{ type: "text", text: previousAssistantMessage.content }]

					const toolUseBlocks = assistantContent.filter(
						(block) => block.type === "tool_use",
					) as Anthropic.Messages.ToolUseBlock[]

					if (toolUseBlocks.length > 0) {
						const existingToolResults = existingUserContent.filter(
							(block) => block.type === "tool_result",
						) as Anthropic.ToolResultBlockParam[]

						const missingToolResponses: Anthropic.ToolResultBlockParam[] = toolUseBlocks
							.filter(
								(toolUse) => !existingToolResults.some((result) => result.tool_use_id === toolUse.id),
							)
							.map((toolUse) => ({
								type: "tool_result",
								tool_use_id: toolUse.id,
								content: "Task was interrupted before this tool call could be completed.",
							}))

						modifiedApiConversationHistory = existingApiConversationHistory.slice(0, -1) // removes the last user message
						modifiedOldUserContent = [...existingUserContent, ...missingToolResponses]
					} else {
						modifiedApiConversationHistory = existingApiConversationHistory.slice(0, -1)
						modifiedOldUserContent = [...existingUserContent]
					}
				} else {
					modifiedApiConversationHistory = existingApiConversationHistory.slice(0, -1)
					modifiedOldUserContent = [...existingUserContent]
				}
			} else {
				throw new Error("Unexpected: Last message is not a user or assistant message")
			}
		} else {
			throw new Error("Unexpected: No existing API conversation history")
		}

		let newUserContent: Anthropic.Messages.ContentBlockParam[] = [...modifiedOldUserContent]

		const agoText = ((): string => {
			const timestamp = lastClineMessage?.ts ?? Date.now()
			const now = Date.now()
			const diff = now - timestamp
			const minutes = Math.floor(diff / 60000)
			const hours = Math.floor(minutes / 60)
			const days = Math.floor(hours / 24)

			if (days > 0) {
				return `${days} day${days > 1 ? "s" : ""} ago`
			}
			if (hours > 0) {
				return `${hours} hour${hours > 1 ? "s" : ""} ago`
			}
			if (minutes > 0) {
				return `${minutes} minute${minutes > 1 ? "s" : ""} ago`
			}
			return "just now"
		})()

		const lastTaskResumptionIndex = newUserContent.findIndex(
			(x) => x.type === "text" && x.text.startsWith("[TASK RESUMPTION]"),
		)
		if (lastTaskResumptionIndex !== -1) {
			newUserContent.splice(lastTaskResumptionIndex, newUserContent.length - lastTaskResumptionIndex)
		}

		const wasRecent = lastClineMessage?.ts && Date.now() - lastClineMessage.ts < 30_000

		newUserContent.push({
			type: "text",
			text:
				`[TASK RESUMPTION] This task was interrupted ${agoText}. It may or may not be complete, so please reassess the task context. Be aware that the project state may have changed since then. If the task has not been completed, retry the last step before interruption and proceed with completing the task.\n\nNote: If you previously attempted a tool use that the user did not provide a result for, you should assume the tool use was not successful and assess whether you should retry. If the last tool was a browser_action, the browser has been closed and you must launch a new browser if needed.${
					wasRecent
						? "\n\nIMPORTANT: If the last tool use was a write_to_file that was interrupted, the file was reverted back to its original state before the interrupted edit, and you do NOT need to re-read the file as you already have its up-to-date contents."
						: ""
				}` +
				(responseText
					? `\n\nNew instructions for task continuation:\n<user_message>\n${responseText}\n</user_message>`
					: ""),
		})

		if (responseImages && responseImages.length > 0) {
			newUserContent.push(...formatResponse.imageBlocks(responseImages))
		}

		await this.overwriteApiConversationHistory(modifiedApiConversationHistory)

		console.log(`[subtasks] task ${this.taskId}.${this.instanceId} resuming from history item`)

		await this.initiateTaskLoop(newUserContent)
	}

	public async abortTask(isAbandoned = false) {
		console.log(`[subtasks] aborting task ${this.taskId}.${this.instanceId}`)

		// Will stop any autonomously running promises.
		if (isAbandoned) {
			this.abandoned = true
		}

		this.abort = true
		this.emit("taskAborted")

		// Stop waiting for child task completion.
		if (this.pauseInterval) {
			clearInterval(this.pauseInterval)
			this.pauseInterval = undefined
		}

		// Release any terminals associated with this task.
		TerminalRegistry.releaseTerminalsForTask(this.taskId)

		this.urlContentFetcher.closeBrowser()
		this.browserSession.closeBrowser()
		this.rooIgnoreController?.dispose()
		this.fileContextTracker.dispose()

		// If we're not streaming then `abortStream` (which reverts the diff
		// view changes) won't be called, so we need to revert the changes here.
		if (this.isStreaming && this.diffViewProvider.isEditing) {
			await this.diffViewProvider.revertChanges()
		}

		// Save the countdown message in the automatic retry or other content.
		await this.saveClineMessages()
	}

	// Used when a sub-task is launched and the parent task is waiting for it to
	// finish.
	// TBD: The 1s should be added to the settings, also should add a timeout to
	// prevent infinite waiting.
	public async waitForResume() {
		await new Promise<void>((resolve) => {
			this.pauseInterval = setInterval(() => {
				if (!this.isPaused) {
					clearInterval(this.pauseInterval)
					this.pauseInterval = undefined
					resolve()
				}
			}, 1000)
		})
	}

	// Task Loop

	private async initiateTaskLoop(userContent: Anthropic.Messages.ContentBlockParam[]): Promise<void> {
		// Kicks off the checkpoints initialization process in the background.
		getCheckpointService(this)

		let nextUserContent = userContent
		let includeFileDetails = true

		this.emit("taskStarted")

		while (!this.abort) {
			const didEndLoop = await this.recursivelyMakeClineRequests(nextUserContent, includeFileDetails)
			includeFileDetails = false // we only need file details the first time

			// The way this agentic loop works is that cline will be given a
			// task that he then calls tools to complete. Unless there's an
			// attempt_completion call, we keep responding back to him with his
			// tool's responses until he either attempt_completion or does not
			// use anymore tools. If he does not use anymore tools, we ask him
			// to consider if he's completed the task and then call
			// attempt_completion, otherwise proceed with completing the task.
			// There is a MAX_REQUESTS_PER_TASK limit to prevent infinite
			// requests, but Cline is prompted to finish the task as efficiently
			// as he can.

			if (didEndLoop) {
				// For now a task never 'completes'. This will only happen if
				// the user hits max requests and denies resetting the count.
				break
			} else {
				nextUserContent = [{ type: "text", text: formatResponse.noToolsUsed() }]
				this.consecutiveMistakeCount++
			}
		}
	}

	public async recursivelyMakeClineRequests(
		userContent: Anthropic.Messages.ContentBlockParam[],
		includeFileDetails: boolean = false,
	): Promise<boolean> {
		if (this.abort) {
			throw new Error(`[RooCode#recursivelyMakeRooRequests] task ${this.taskId}.${this.instanceId} aborted`)
		}

		if (this.consecutiveMistakeCount >= this.consecutiveMistakeLimit) {
			const { response, text, images } = await this.ask(
				"mistake_limit_reached",
				this.api.getModel().id.includes("claude")
					? `This may indicate a failure in his thought process or inability to use a tool properly, which can be mitigated with some user guidance (e.g. "Try breaking down the task into smaller steps").`
					: "Kilo Code uses complex prompts and iterative task execution that may be challenging for less capable models. For best results, it's recommended to use Claude 3.7 Sonnet for its advanced agentic coding capabilities.",
			)

			if (response === "messageResponse") {
				userContent.push(
					...[
						{ type: "text" as const, text: formatResponse.tooManyMistakes(text) },
						...formatResponse.imageBlocks(images),
					],
				)

				await this.say("user_feedback", text, images)

				// Track consecutive mistake errors in telemetry.
				// telemetryService.captureConsecutiveMistakeError(this.taskId)
			}

			this.consecutiveMistakeCount = 0
		}

		// In this Cline request loop, we need to check if this task instance
		// has been asked to wait for a subtask to finish before continuing.
		const provider = this.providerRef.deref()

		if (this.isPaused && provider) {
			provider.log(`[subtasks] paused ${this.taskId}.${this.instanceId}`)
			await this.waitForResume()
			provider.log(`[subtasks] resumed ${this.taskId}.${this.instanceId}`)
			const currentMode = (await provider.getState())?.mode ?? defaultModeSlug

			if (currentMode !== this.pausedModeSlug) {
				// The mode has changed, we need to switch back to the paused mode.
				await provider.handleModeSwitch(this.pausedModeSlug)

				// Delay to allow mode change to take effect before next tool is executed.
				await delay(500)

				provider.log(
					`[subtasks] task ${this.taskId}.${this.instanceId} has switched back to '${this.pausedModeSlug}' from '${currentMode}'`,
				)
			}
		}

		// Getting verbose details is an expensive operation, it uses ripgrep to
		// top-down build file structure of project which for large projects can
		// take a few seconds. For the best UX we show a placeholder api_req_started
		// message with a loading spinner as this happens.
		await this.say(
			"api_req_started",
			JSON.stringify({
				request:
					userContent.map((block) => formatContentBlockToMarkdown(block)).join("\n\n") + "\n\nLoading...",
			}),
		)

		const environmentDetails = await getEnvironmentDetails(this, includeFileDetails)

		// kilocode_change start
		const [parsedUserContent, needsRulesFileCheck] = await processKiloUserContentMentions({
			context: this.context, // kilocode_change
			userContent,
			cwd: this.cwd,
			urlContentFetcher: this.urlContentFetcher,
			fileContextTracker: this.fileContextTracker,
		})

		if (needsRulesFileCheck) {
			await this.say(
				"error",
				"Issue with processing the /newrule command. Double check that, if '.kilocode/rules' already exists, it's a directory and not a file. Otherwise there was an issue referencing this file/directory",
			)
		}
		// kilocode_change end

		// Add environment details as its own text block, separate from tool
		// results.
		const finalUserContent = [...parsedUserContent, { type: "text" as const, text: environmentDetails }]

		await this.addToApiConversationHistory({ role: "user", content: finalUserContent })
		// telemetryService.captureConversationMessage(this.taskId, "user")

		// Since we sent off a placeholder api_req_started message to update the
		// webview while waiting to actually start the API request (to load
		// potential details for example), we need to update the text of that
		// message.
		const lastApiReqIndex = findLastIndex(this.clineMessages, (m) => m.say === "api_req_started")

		this.clineMessages[lastApiReqIndex].text = JSON.stringify({
			request: finalUserContent.map((block) => formatContentBlockToMarkdown(block)).join("\n\n"),
		} satisfies ClineApiReqInfo)

		await this.saveClineMessages()
		await provider?.postStateToWebview()

		try {
			let cacheWriteTokens = 0
			let cacheReadTokens = 0
			let inputTokens = 0
			let outputTokens = 0
			let totalCost: number | undefined

			// We can't use `api_req_finished` anymore since it's a unique case
			// where it could come after a streaming message (i.e. in the middle
			// of being updated or executed).
			// Fortunately `api_req_finished` was always parsed out for the GUI
			// anyways, so it remains solely for legacy purposes to keep track
			// of prices in tasks from history (it's worth removing a few months
			// from now).
			const updateApiReqMsg = (cancelReason?: ClineApiReqCancelReason, streamingFailedMessage?: string) => {
				this.clineMessages[lastApiReqIndex].text = JSON.stringify({
					...JSON.parse(this.clineMessages[lastApiReqIndex].text || "{}"),
					tokensIn: inputTokens,
					tokensOut: outputTokens,
					cacheWrites: cacheWriteTokens,
					cacheReads: cacheReadTokens,
					cost:
						totalCost ??
						calculateApiCostAnthropic(
							this.api.getModel().info,
							inputTokens,
							outputTokens,
							cacheWriteTokens,
							cacheReadTokens,
						),
					cancelReason,
					streamingFailedMessage,
				} satisfies ClineApiReqInfo)
			}

			const abortStream = async (cancelReason: ClineApiReqCancelReason, streamingFailedMessage?: string) => {
				if (this.diffViewProvider.isEditing) {
					await this.diffViewProvider.revertChanges() // closes diff view
				}

				// if last message is a partial we need to update and save it
				const lastMessage = this.clineMessages.at(-1)

				if (lastMessage && lastMessage.partial) {
					// lastMessage.ts = Date.now() DO NOT update ts since it is used as a key for virtuoso list
					lastMessage.partial = false
					// instead of streaming partialMessage events, we do a save and post like normal to persist to disk
					console.log("updating partial message", lastMessage)
					// await this.saveClineMessages()
				}

				// Let assistant know their response was interrupted for when task is resumed
				await this.addToApiConversationHistory({
					role: "assistant",
					content: [
						{
							type: "text",
							text:
								assistantMessage +
								`\n\n[${
									cancelReason === "streaming_failed"
										? "Response interrupted by API Error"
										: "Response interrupted by user"
								}]`,
						},
					],
				})

				// Update `api_req_started` to have cancelled and cost, so that
				// we can display the cost of the partial stream.
				updateApiReqMsg(cancelReason, streamingFailedMessage)
				await this.saveClineMessages()

				// Signals to provider that it can retrieve the saved messages
				// from disk, as abortTask can not be awaited on in nature.
				this.didFinishAbortingStream = true
			}

			// Reset streaming state.
			this.currentStreamingContentIndex = 0
			this.assistantMessageContent = []
			this.didCompleteReadingStream = false
			this.userMessageContent = []
			this.userMessageContentReady = false
			this.didRejectTool = false
			this.didAlreadyUseTool = false
			this.presentAssistantMessageLocked = false
			this.presentAssistantMessageHasPendingUpdates = false

			await this.diffViewProvider.reset()

			// Yields only if the first chunk is successful, otherwise will
			// allow the user to retry the request (most likely due to rate
			// limit error, which gets thrown on the first chunk).
			const stream = this.attemptApiRequest()
			let assistantMessage = ""
			let reasoningMessage = ""
			this.isStreaming = true

			try {
				for await (const chunk of stream) {
					if (!chunk) {
						// Sometimes chunk is undefined, no idea that can cause
						// it, but this workaround seems to fix it.
						continue
					}

					switch (chunk.type) {
						case "reasoning":
							reasoningMessage += chunk.text
							await this.say("reasoning", reasoningMessage, undefined, true)
							break
						case "usage":
							inputTokens += chunk.inputTokens
							outputTokens += chunk.outputTokens
							cacheWriteTokens += chunk.cacheWriteTokens ?? 0
							cacheReadTokens += chunk.cacheReadTokens ?? 0
							totalCost = chunk.totalCost
							break
						case "text":
							assistantMessage += chunk.text

							// Parse raw assistant message into content blocks.
							const prevLength = this.assistantMessageContent.length
							this.assistantMessageContent = parseAssistantMessage(assistantMessage)

							if (this.assistantMessageContent.length > prevLength) {
								// New content we need to present, reset to
								// false in case previous content set this to true.
								this.userMessageContentReady = false
							}

							// Present content to user.
							presentAssistantMessage(this)
							break
					}

					if (this.abort) {
						console.log(`aborting stream, this.abandoned = ${this.abandoned}`)

						if (!this.abandoned) {
							// Only need to gracefully abort if this instance
							// isn't abandoned (sometimes OpenRouter stream
							// hangs, in which case this would affect future
							// instances of Cline).
							await abortStream("user_cancelled")
						}

						break // Aborts the stream.
					}

					if (this.didRejectTool) {
						// `userContent` has a tool rejection, so interrupt the
						// assistant's response to present the user's feedback.
						assistantMessage += "\n\n[Response interrupted by user feedback]"
						// Instead of setting this premptively, we allow the
						// present iterator to finish and set
						// userMessageContentReady when its ready.
						// this.userMessageContentReady = true
						break
					}

					// PREV: We need to let the request finish for openrouter to
					// get generation details.
					// UPDATE: It's better UX to interrupt the request at the
					// cost of the API cost not being retrieved.
					if (this.didAlreadyUseTool) {
						assistantMessage +=
							"\n\n[Response interrupted by a tool use result. Only one tool may be used at a time and should be placed at the end of the message.]"
						break
					}
				}
			} catch (error) {
				// Abandoned happens when extension is no longer waiting for the
				// Cline instance to finish aborting (error is thrown here when
				// any function in the for loop throws due to this.abort).
				if (!this.abandoned) {
					// If the stream failed, there's various states the task
					// could be in (i.e. could have streamed some tools the user
					// may have executed), so we just resort to replicating a
					// cancel task.
					this.abortTask()

					await abortStream(
						"streaming_failed",
						error.message ?? JSON.stringify(serializeError(error), null, 2),
					)

					const history = await provider?.getTaskWithId(this.taskId)

					if (history) {
						await provider?.initClineWithHistoryItem(history.historyItem)
					}
				}
			} finally {
				this.isStreaming = false
			}

			// Need to call here in case the stream was aborted.
			if (this.abort || this.abandoned) {
				throw new Error(`[RooCode#recursivelyMakeRooRequests] task ${this.taskId}.${this.instanceId} aborted`)
			}

			this.didCompleteReadingStream = true

			// Set any blocks to be complete to allow `presentAssistantMessage`
			// to finish and set `userMessageContentReady` to true.
			// (Could be a text block that had no subsequent tool uses, or a
			// text block at the very end, or an invalid tool use, etc. Whatever
			// the case, `presentAssistantMessage` relies on these blocks either
			// to be completed or the user to reject a block in order to proceed
			// and eventually set userMessageContentReady to true.)
			const partialBlocks = this.assistantMessageContent.filter((block) => block.partial)
			partialBlocks.forEach((block) => (block.partial = false))

			// Can't just do this b/c a tool could be in the middle of executing.
			// this.assistantMessageContent.forEach((e) => (e.partial = false))

			if (partialBlocks.length > 0) {
				// If there is content to update then it will complete and
				// update `this.userMessageContentReady` to true, which we
				// `pWaitFor` before making the next request. All this is really
				// doing is presenting the last partial message that we just set
				// to complete.
				presentAssistantMessage(this)
			}

			updateApiReqMsg()
			await this.saveClineMessages()
			await this.providerRef.deref()?.postStateToWebview()

			// Now add to apiConversationHistory.
			// Need to save assistant responses to file before proceeding to
			// tool use since user can exit at any moment and we wouldn't be
			// able to save the assistant's response.
			let didEndLoop = false

			if (assistantMessage.length > 0) {
				await this.addToApiConversationHistory({
					role: "assistant",
					content: [{ type: "text", text: assistantMessage }],
				})

				// telemetryService.captureConversationMessage(this.taskId, "assistant")

				// NOTE: This comment is here for future reference - this was a
				// workaround for `userMessageContent` not getting set to true.
				// It was due to it not recursively calling for partial blocks
				// when `didRejectTool`, so it would get stuck waiting for a
				// partial block to complete before it could continue.
				// In case the content blocks finished it may be the api stream
				// finished after the last parsed content block was executed, so
				// we are able to detect out of bounds and set
				// `userMessageContentReady` to true (note you should not call
				// `presentAssistantMessage` since if the last block i
				//  completed it will be presented again).
				// const completeBlocks = this.assistantMessageContent.filter((block) => !block.partial) // If there are any partial blocks after the stream ended we can consider them invalid.
				// if (this.currentStreamingContentIndex >= completeBlocks.length) {
				// 	this.userMessageContentReady = true
				// }

				await pWaitFor(() => this.userMessageContentReady)

				// If the model did not tool use, then we need to tell it to
				// either use a tool or attempt_completion.
				const didToolUse = this.assistantMessageContent.some((block) => block.type === "tool_use")

				if (!didToolUse) {
					this.userMessageContent.push({ type: "text", text: formatResponse.noToolsUsed() })
					this.consecutiveMistakeCount++
				}

				const recDidEndLoop = await this.recursivelyMakeClineRequests(this.userMessageContent)
				didEndLoop = recDidEndLoop
			} else {
				// If there's no assistant_responses, that means we got no text
				// or tool_use content blocks from API which we should assume is
				// an error.
				await this.say(
					"error",
					"Unexpected API Response: The language model did not provide any assistant messages. This may indicate an issue with the API or the model's output.",
				)

				await this.addToApiConversationHistory({
					role: "assistant",
					content: [{ type: "text", text: "Failure: I did not provide a response." }],
				})
			}

			return didEndLoop // Will always be false for now.
		} catch (error) {
			// This should never happen since the only thing that can throw an
			// error is the attemptApiRequest, which is wrapped in a try catch
			// that sends an ask where if noButtonClicked, will clear current
			// task and destroy this instance. However to avoid unhandled
			// promise rejection, we will end this loop which will end execution
			// of this instance (see `startTask`).
			return true // Needs to be true so parent loop knows to end task.
		}
	}

<<<<<<< HEAD
	// kilocode_change start
	async loadContext(
		userContent: UserContent,
		includeFileDetails: boolean = false,
	): Promise<[UserContent, string, boolean]> {
		// Track if we need to check clinerulesFile
		let needsClinerulesFileCheck = false

		// bookmark
		const workflowToggles = await refreshWorkflowToggles(this.getContext(), this.cwd)

		const processUserContent = async () => {
			// This is a temporary solution to dynamically load context mentions from tool results. It checks for the presence of tags that indicate that the tool was rejected and feedback was provided (see formatToolDeniedFeedback, attemptCompletion, executeCommand, and consecutiveMistakeCount >= 3) or "<answer>" (see askFollowupQuestion), we place all user generated content in these tags so they can effectively be used as markers for when we should parse mentions). However if we allow multiple tools responses in the future, we will need to parse mentions specifically within the user content tags.
			// (Note: this caused the @/ import alias bug where file contents were being parsed as well, since v2 converted tool results to text blocks)
			return await Promise.all(
				userContent.map(async (block) => {
					if (block.type === "text") {
						// We need to ensure any user generated content is wrapped in one of these tags so that we know to parse mentions
						// FIXME: Only parse text in between these tags instead of the entire text block which may contain other tool results. This is part of a larger issue where we shouldn't be using regex to parse mentions in the first place (ie for cases where file paths have spaces)
						if (
							block.text.includes("<feedback>") ||
							block.text.includes("<answer>") ||
							block.text.includes("<task>") ||
							block.text.includes("<user_message>")
						) {
							const parsedText = await parseMentions(
								block.text,
								this.cwd,
								this.urlContentFetcher,
								this.fileContextTracker,
							)

							// when parsing slash commands, we still want to allow the user to provide their desired context
							const { processedText, needsRulesFileCheck: needsCheck } = await parseKiloSlashCommands(
								parsedText,
								workflowToggles,
							)

							if (needsCheck) {
								needsClinerulesFileCheck = true
							}

							return {
								...block,
								text: processedText,
							}
						}
					}
					return block
				}),
			)
		}

		// Run initial promises in parallel
		const [processedUserContent, environmentDetails] = await Promise.all([
			processUserContent(),
			getEnvironmentDetails(this, includeFileDetails),
		])
		// const [parsedUserContent, environmentDetails, clinerulesError] = await this.loadContext(
		// 	userContent,
		// 	includeFileDetails,
		// )

		// After processing content, check clinerulesData if needed
		let clinerulesError = false
		if (needsClinerulesFileCheck) {
			clinerulesError = await ensureLocalKilorulesDirExists(this.cwd, GlobalFileNames.kiloRules)
		}

		// Return all results
		return [processedUserContent, environmentDetails, clinerulesError]
	}
	// kilocode_change end

	public async *attemptApiRequest(previousApiReqIndex: number, retryAttempt: number = 0): ApiStream {
=======
	private async getSystemPrompt(): Promise<string> {
		const { mcpEnabled } = (await this.providerRef.deref()?.getState()) ?? {}
>>>>>>> dbb58f08
		let mcpHub: McpHub | undefined
		if (mcpEnabled ?? true) {
			const provider = this.providerRef.deref()

			if (!provider) {
				throw new Error("Provider reference lost during view transition")
			}

			// Wait for MCP hub initialization through McpServerManager
			mcpHub = await McpServerManager.getInstance(provider.context, provider)

			if (!mcpHub) {
				throw new Error("Failed to get MCP hub from server manager")
			}

			// Wait for MCP servers to be connected before generating system prompt
			await pWaitFor(() => !mcpHub!.isConnecting, { timeout: 10_000 }).catch(() => {
				console.error("MCP servers failed to connect in time")
			})
		}

		const rooIgnoreInstructions = this.rooIgnoreController?.getInstructions()

		const {
			browserViewportSize,
			mode,
			customModePrompts,
			customInstructions,
			experiments,
			enableMcpServerCreation,
			browserToolEnabled,
			language,
		} = (await this.providerRef.deref()?.getState()) ?? {}

		const { customModes } = (await this.providerRef.deref()?.getState()) ?? {}

		return await (async () => {
			const provider = this.providerRef.deref()

			if (!provider) {
				throw new Error("Provider not available")
			}

			return SYSTEM_PROMPT(
				provider.context,
				this.cwd,
				(this.api.getModel().info.supportsComputerUse ?? false) && (browserToolEnabled ?? true),
				mcpHub,
				this.diffStrategy,
				browserViewportSize,
				mode,
				customModePrompts,
				customModes,
				customInstructions,
				this.diffEnabled,
				experiments,
				enableMcpServerCreation,
				language,
				rooIgnoreInstructions,
			)
		})()
	}

	public async *attemptApiRequest(retryAttempt: number = 0): ApiStream {
		const {
			apiConfiguration,
			autoApprovalEnabled,
			alwaysApproveResubmit,
			requestDelaySeconds,
			experiments,
			autoCondenseContextPercent = 100,
		} = (await this.providerRef.deref()?.getState()) ?? {}

		let rateLimitDelay = 0

		// Only apply rate limiting if this isn't the first request
		if (this.lastApiRequestTime) {
			const now = Date.now()
			const timeSinceLastRequest = now - this.lastApiRequestTime
			const rateLimit = apiConfiguration?.rateLimitSeconds || 0
			rateLimitDelay = Math.ceil(Math.max(0, rateLimit * 1000 - timeSinceLastRequest) / 1000)
		}

		// Only show rate limiting message if we're not retrying. If retrying, we'll include the delay there.
		if (rateLimitDelay > 0 && retryAttempt === 0) {
			// Show countdown timer
			for (let i = rateLimitDelay; i > 0; i--) {
				const delayMessage = `Rate limiting for ${i} seconds...`
				await this.say("api_req_retry_delayed", delayMessage, undefined, true)
				await delay(1000)
			}
		}

		// Update last request time before making the request
		this.lastApiRequestTime = Date.now()

		const systemPrompt = await this.getSystemPrompt()

		const { contextTokens } = this.getTokenUsage()
		if (contextTokens) {
			// Default max tokens value for thinking models when no specific
			// value is set.
			const DEFAULT_THINKING_MODEL_MAX_TOKENS = 16_384

			const modelInfo = this.api.getModel().info

			const maxTokens = modelInfo.thinking
				? this.apiConfiguration.modelMaxTokens || DEFAULT_THINKING_MODEL_MAX_TOKENS
				: modelInfo.maxTokens

			const contextWindow = modelInfo.contextWindow

			const autoCondenseContext = experiments?.autoCondenseContext ?? false
			const truncateResult = await truncateConversationIfNeeded({
				messages: this.apiConversationHistory,
				totalTokens: contextTokens,
				maxTokens,
				contextWindow,
				apiHandler: this.api,
				autoCondenseContext,
				autoCondenseContextPercent,
				systemPrompt,
				taskId: this.taskId,
			})
			if (truncateResult.messages !== this.apiConversationHistory) {
				await this.overwriteApiConversationHistory(truncateResult.messages)
			}
			if (truncateResult.summary) {
				const { summary, cost, prevContextTokens, newContextTokens = 0 } = truncateResult
				const contextCondense: ContextCondense = { summary, cost, newContextTokens, prevContextTokens }
				await this.say(
					"condense_context",
					undefined /* text */,
					undefined /* images */,
					false /* partial */,
					undefined /* checkpoint */,
					undefined /* progressStatus */,
					{ isNonInteractive: true } /* options */,
					contextCondense,
				)
			}
		}

		const messagesSinceLastSummary = getMessagesSinceLastSummary(this.apiConversationHistory)
		const cleanConversationHistory = maybeRemoveImageBlocks(messagesSinceLastSummary, this.api).map(
			({ role, content }) => ({ role, content }),
		)

		// Check if we've reached the maximum number of auto-approved requests
		const { allowedMaxRequests } = (await this.providerRef.deref()?.getState()) ?? {}
		const maxRequests = allowedMaxRequests || Infinity

		// Increment the counter for each new API request
		this.consecutiveAutoApprovedRequestsCount++

		if (this.consecutiveAutoApprovedRequestsCount > maxRequests) {
			const { response } = await this.ask("auto_approval_max_req_reached", JSON.stringify({ count: maxRequests }))
			// If we get past the promise, it means the user approved and did not start a new task
			if (response === "yesButtonClicked") {
				this.consecutiveAutoApprovedRequestsCount = 0
			}
		}

		const stream = this.api.createMessage(systemPrompt, cleanConversationHistory)
		const iterator = stream[Symbol.asyncIterator]()

		try {
			// Awaiting first chunk to see if it will throw an error.
			this.isWaitingForFirstChunk = true
			const firstChunk = await iterator.next()
			yield firstChunk.value
			this.isWaitingForFirstChunk = false
			// note that this api_req_failed ask is unique in that we only present this option if the api hasn't streamed any content yet (ie it fails on the first chunk due), as it would allow them to hit a retry button. However if the api failed mid-stream, it could be in any arbitrary state where some tools may have executed, so that error is handled differently and requires cancelling the task entirely.
		} catch (error) {
			// kilocode_change start
			// Check for payment required error from KiloCode provider
			if ((error as any).status === 402 && apiConfiguration?.apiProvider === "kilocode") {
				const balance = (error as any).balance ?? "0.00"
				const buyCreditsUrl = (error as any).buyCreditsUrl ?? "https://kilocode.ai/profile"

				const { response } = await this.ask(
					"payment_required_prompt",
					JSON.stringify({
						title: t("kilocode:lowCreditWarning.title"),
						message: t("kilocode:lowCreditWarning.message"),
						balance: balance,
						buyCreditsUrl: buyCreditsUrl,
					}),
				)

				if (response === "retry_clicked") {
					yield* this.attemptApiRequest(previousApiReqIndex, retryAttempt + 1)
				} else {
					// Handle other responses or cancellations if necessary
					// If the user cancels the dialog, we should probably abort.
					throw error // Rethrow to signal failure upwards
				}
				// Removed incorrect closing brace and comments from lines 1274-1276
			} else if (autoApprovalEnabled && alwaysApproveResubmit) {
				// kilocode_change end
				let errorMsg

				if (error.error?.metadata?.raw) {
					errorMsg = JSON.stringify(error.error.metadata.raw, null, 2)
				} else if (error.message) {
					errorMsg = error.message
				} else {
					errorMsg = "Unknown error"
				}

				const baseDelay = requestDelaySeconds || 5
				let exponentialDelay = Math.ceil(baseDelay * Math.pow(2, retryAttempt))

				// If the error is a 429, and the error details contain a retry delay, use that delay instead of exponential backoff
				if (error.status === 429) {
					const geminiRetryDetails = error.errorDetails?.find(
						(detail: any) => detail["@type"] === "type.googleapis.com/google.rpc.RetryInfo",
					)
					if (geminiRetryDetails) {
						const match = geminiRetryDetails?.retryDelay?.match(/^(\d+)s$/)
						if (match) {
							exponentialDelay = Number(match[1]) + 1
						}
					}
				}

				// Wait for the greater of the exponential delay or the rate limit delay
				const finalDelay = Math.max(exponentialDelay, rateLimitDelay)

				// Show countdown timer with exponential backoff
				for (let i = finalDelay; i > 0; i--) {
					await this.say(
						"api_req_retry_delayed",
						`${errorMsg}\n\nRetry attempt ${retryAttempt + 1}\nRetrying in ${i} seconds...`,
						undefined,
						true,
					)
					await delay(1000)
				}

				await this.say(
					"api_req_retry_delayed",
					`${errorMsg}\n\nRetry attempt ${retryAttempt + 1}\nRetrying now...`,
					undefined,
					false,
				)

				// Delegate generator output from the recursive call with
				// incremented retry count.
				yield* this.attemptApiRequest(retryAttempt + 1)

				return
			} else {
				const { response } = await this.ask(
					"api_req_failed",
					error.message ?? JSON.stringify(serializeError(error), null, 2),
				)

				if (response !== "yesButtonClicked") {
					// This will never happen since if noButtonClicked, we will
					// clear current task, aborting this instance.
					throw new Error("API request failed")
				}

				await this.say("api_req_retried")

				// Delegate generator output from the recursive call.
				yield* this.attemptApiRequest()
				return
			}
		}

		// No error, so we can continue to yield all remaining chunks.
		// (Needs to be placed outside of try/catch since it we want caller to
		// handle errors not with api_req_failed as that is reserved for first
		// chunk failures only.)
		// This delegates to another generator or iterable object. In this case,
		// it's saying "yield all remaining values from this iterator". This
		// effectively passes along all subsequent chunks from the original
		// stream.
		yield* iterator
	}

	// Checkpoints

	public async checkpointSave() {
		return checkpointSave(this)
	}

	public async checkpointRestore(options: CheckpointRestoreOptions) {
		return checkpointRestore(this, options)
	}

	public async checkpointDiff(options: CheckpointDiffOptions) {
		return checkpointDiff(this, options)
	}

	// Metrics

	public combineMessages(messages: ClineMessage[]) {
		return combineApiRequests(combineCommandSequences(messages))
	}

	public getTokenUsage(): TokenUsage {
		return getApiMetrics(this.combineMessages(this.clineMessages.slice(1)))
	}

	public recordToolUsage(toolName: ToolName) {
		if (!this.toolUsage[toolName]) {
			this.toolUsage[toolName] = { attempts: 0, failures: 0 }
		}

		this.toolUsage[toolName].attempts++
	}

	public recordToolError(toolName: ToolName, error?: string) {
		if (!this.toolUsage[toolName]) {
			this.toolUsage[toolName] = { attempts: 0, failures: 0 }
		}

		this.toolUsage[toolName].failures++

		if (error) {
			this.emit("taskToolFailed", this.taskId, toolName, error)
		}
	}

	// Getters

	public get cwd() {
		return this.workspacePath
	}
}<|MERGE_RESOLUTION|>--- conflicted
+++ resolved
@@ -539,11 +539,7 @@
 		contextCondense?: ContextCondense,
 	): Promise<undefined> {
 		if (this.abort) {
-<<<<<<< HEAD
-			throw new Error(`[Kilo Codeine#say] task ${this.taskId}.${this.instanceId} aborted`)
-=======
-			throw new Error(`[RooCode#say] task ${this.taskId}.${this.instanceId} aborted`)
->>>>>>> dbb58f08
+			throw new Error(`[Kilo Code#say] task ${this.taskId}.${this.instanceId} aborted`)
 		}
 
 		if (partial !== undefined) {
@@ -1427,7 +1423,6 @@
 		}
 	}
 
-<<<<<<< HEAD
 	// kilocode_change start
 	async loadContext(
 		userContent: UserContent,
@@ -1502,11 +1497,8 @@
 	}
 	// kilocode_change end
 
-	public async *attemptApiRequest(previousApiReqIndex: number, retryAttempt: number = 0): ApiStream {
-=======
-	private async getSystemPrompt(): Promise<string> {
+	/*private kilocode_change*/ async getSystemPrompt(): Promise<string> {
 		const { mcpEnabled } = (await this.providerRef.deref()?.getState()) ?? {}
->>>>>>> dbb58f08
 		let mcpHub: McpHub | undefined
 		if (mcpEnabled ?? true) {
 			const provider = this.providerRef.deref()
@@ -1698,7 +1690,7 @@
 				)
 
 				if (response === "retry_clicked") {
-					yield* this.attemptApiRequest(previousApiReqIndex, retryAttempt + 1)
+					yield* this.attemptApiRequest(retryAttempt + 1)
 				} else {
 					// Handle other responses or cancellations if necessary
 					// If the user cancels the dialog, we should probably abort.
