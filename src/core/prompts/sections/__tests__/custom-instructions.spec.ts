// npx vitest core/prompts/sections/__tests__/custom-instructions.spec.ts

// Mock fs/promises
vi.mock("fs/promises")

// Mock path.resolve and path.join to be predictable in tests
vi.mock("path", async () => ({
	...(await vi.importActual("path")),
	resolve: vi.fn().mockImplementation((...args) => {
		// On Windows, use backslashes; on Unix, use forward slashes
		const separator = process.platform === "win32" ? "\\" : "/"
		// Filter out empty strings and normalize separators
		const cleanArgs = args
			.filter((arg) => arg && arg.trim() !== "")
			.map((arg) => arg.toString().replace(/[/\\]+/g, separator))
		// If first arg is absolute, use it as base, otherwise join all
		if (cleanArgs.length === 0) return ""
		if (cleanArgs[0].match(/^([a-zA-Z]:)?[/\\]/)) {
			// First arg is absolute path
			let result = cleanArgs[0]
			for (let i = 1; i < cleanArgs.length; i++) {
				if (!result.endsWith(separator)) result += separator
				result += cleanArgs[i]
			}
			return result
		} else {
			// Relative path resolution
			return cleanArgs.join(separator)
		}
	}),
	join: vi.fn().mockImplementation((...args) => {
		const separator = process.platform === "win32" ? "\\" : "/"
		// Filter out empty strings and normalize separators
		const cleanArgs = args
			.filter((arg) => arg && arg.trim() !== "")
			.map((arg) => arg.toString().replace(/[/\\]+/g, separator))
		return cleanArgs.join(separator)
	}),
	relative: vi.fn().mockImplementation((from, to) => to),
	dirname: vi.fn().mockImplementation((path) => {
		const separator = process.platform === "win32" ? "\\" : "/"
		const parts = path.split(/[/\\]/)
		return parts.slice(0, -1).join(separator)
	}),
}))

import fs from "fs/promises"
import type { PathLike } from "fs"

import { loadRuleFiles, addCustomInstructions } from "../custom-instructions"

// Create mock functions
const readFileMock = vi.fn()
const statMock = vi.fn()
const readdirMock = vi.fn()
const readlinkMock = vi.fn()

// Replace fs functions with our mocks
fs.readFile = readFileMock as any
fs.stat = statMock as any
fs.readdir = readdirMock as any
fs.readlink = readlinkMock as any

// Mock process.cwd
const originalCwd = process.cwd
beforeAll(() => {
	process.cwd = vi.fn().mockReturnValue("/fake/cwd")
})

afterAll(() => {
	process.cwd = originalCwd
})

describe("loadRuleFiles", () => {
	beforeEach(() => {
		vi.clearAllMocks()
	})

	it("should read and trim file content", async () => {
		// Simulate no .kilocode/rules directory
		statMock.mockRejectedValueOnce({ code: "ENOENT" })
		readFileMock.mockResolvedValue("  content with spaces  ")
		const result = await loadRuleFiles("/fake/path")
		expect(readFileMock).toHaveBeenCalled()
		expect(result).toBe("\n# Rules from .kilocoderules:\ncontent with spaces\n")
	})

	it("should handle ENOENT error", async () => {
		// Simulate no .kilocode/rules directory
		statMock.mockRejectedValueOnce({ code: "ENOENT" })
		readFileMock.mockRejectedValue({ code: "ENOENT" })
		const result = await loadRuleFiles("/fake/path")
		expect(result).toBe("")
	})

	it("should handle EISDIR error", async () => {
		// Simulate no .kilocode/rules directory
		statMock.mockRejectedValueOnce({ code: "ENOENT" })
		readFileMock.mockRejectedValue({ code: "EISDIR" })
		const result = await loadRuleFiles("/fake/path")
		expect(result).toBe("")
	})

	it("should throw on unexpected errors", async () => {
		// Simulate no .kilocode/rules directory
		statMock.mockRejectedValueOnce({ code: "ENOENT" })
		const error = new Error("Permission denied") as NodeJS.ErrnoException
		error.code = "EPERM"
		readFileMock.mockRejectedValue(error)

		await expect(async () => {
			await loadRuleFiles("/fake/path")
		}).rejects.toThrow()
	})

	it("should not combine content from multiple rule files when they exist", async () => {
		// Simulate no .kilocode/rules directory
		statMock.mockRejectedValueOnce({ code: "ENOENT" })
		readFileMock.mockImplementation((filePath: PathLike) => {
			if (filePath.toString().endsWith(".kilocoderules")) {
				return Promise.resolve("roo rules content")
			}
			if (filePath.toString().endsWith(".clinerules")) {
				return Promise.resolve("cline rules content")
			}
			return Promise.reject({ code: "ENOENT" })
		})

		const result = await loadRuleFiles("/fake/path")
		expect(result).toBe("\n# Rules from .kilocoderules:\nroo rules content\n")
	})

	it("should handle when no rule files exist", async () => {
		// Simulate no .kilocode/rules directory
		statMock.mockRejectedValueOnce({ code: "ENOENT" })
		readFileMock.mockRejectedValue({ code: "ENOENT" })

		const result = await loadRuleFiles("/fake/path")
		expect(result).toBe("")
	})

	it("should skip directories with same name as rule files", async () => {
		// Simulate no .kilocode/rules directory
		statMock.mockRejectedValueOnce({ code: "ENOENT" })
		readFileMock.mockImplementation((filePath: PathLike) => {
			if (filePath.toString().endsWith(".kilocoderules")) {
				return Promise.reject({ code: "EISDIR" })
			}
			if (filePath.toString().endsWith(".clinerules")) {
				return Promise.reject({ code: "EISDIR" })
			}
			return Promise.reject({ code: "ENOENT" })
		})

		const result = await loadRuleFiles("/fake/path")
		expect(result).toBe("")
	})

	it("should use .kilocode/rules/ directory when it exists and has files", async () => {
		// Simulate .kilocode/rules directory exists
		statMock.mockResolvedValueOnce({
			isDirectory: vi.fn().mockReturnValue(true),
		} as any)

		// Simulate listing files
		readdirMock.mockResolvedValueOnce([
			{
				name: "file1.txt",
				isFile: () => true,
				isSymbolicLink: () => false,
				parentPath: "/fake/path/.kilocode/rules",
			},
			{
				name: "file2.txt",
				isFile: () => true,
				isSymbolicLink: () => false,
				parentPath: "/fake/path/.kilocode/rules",
			},
		] as any)

		statMock.mockImplementation((path) => {
			// Handle both Unix and Windows path separators
			const normalizedPath = path.toString().replace(/\\/g, "/")
			if (
				normalizedPath.includes("/fake/path/.kilocode/rules/file1.txt") ||
				normalizedPath.includes("/fake/path/.kilocode/rules/file2.txt")
			) {
				return Promise.resolve({
					isFile: vi.fn().mockReturnValue(true),
				}) as any
			}
			return Promise.resolve({
				isFile: vi.fn().mockReturnValue(false),
			}) as any
		})

		readFileMock.mockImplementation((filePath: PathLike) => {
			const pathStr = filePath.toString()
			// Handle both Unix and Windows path separators
			const normalizedPath = pathStr.replace(/\\/g, "/")
			if (normalizedPath === "/fake/path/.kilocode/rules/file1.txt") {
				return Promise.resolve("content of file1")
			}
			if (normalizedPath === "/fake/path/.kilocode/rules/file2.txt") {
				return Promise.resolve("content of file2")
			}
			return Promise.reject({ code: "ENOENT" })
		})

		const result = await loadRuleFiles("/fake/path")
		const expectedPath1 =
			process.platform === "win32"
				? "\\fake\\path\\.kilocode\\rules\\file1.txt"
				: "/fake/path/.kilocode/rules/file1.txt"
		const expectedPath2 =
			process.platform === "win32"
				? "\\fake\\path\\.kilocode\\rules\\file2.txt"
				: "/fake/path/.kilocode/rules/file2.txt"
		expect(result).toContain(`# Rules from ${expectedPath1}:`)
		expect(result).toContain("content of file1")
		expect(result).toContain(`# Rules from ${expectedPath2}:`)
		expect(result).toContain("content of file2")

		// We expect both checks because our new implementation checks the files again for validation
		const expectedRulesDir =
			process.platform === "win32" ? "\\fake\\path\\.kilocode\\rules" : "/fake/path/.kilocode/rules"
		const expectedFile1Path =
			process.platform === "win32"
				? "\\fake\\path\\.kilocode\\rules\\file1.txt"
				: "/fake/path/.kilocode/rules/file1.txt"
		const expectedFile2Path =
			process.platform === "win32"
				? "\\fake\\path\\.kilocode\\rules\\file2.txt"
				: "/fake/path/.kilocode/rules/file2.txt"

		expect(statMock).toHaveBeenCalledWith(expectedRulesDir)
		expect(statMock).toHaveBeenCalledWith(expectedFile1Path)
		expect(statMock).toHaveBeenCalledWith(expectedFile2Path)
		expect(readFileMock).toHaveBeenCalledWith(expectedFile1Path, "utf-8")
		expect(readFileMock).toHaveBeenCalledWith(expectedFile2Path, "utf-8")
	})

	it("should filter out cache files from .roo/rules/ directory", async () => {
<<<<<<< HEAD
=======
		// Simulate .roo/rules directory exists
		statMock.mockResolvedValueOnce({
			isDirectory: vi.fn().mockReturnValue(true),
		} as any)

		// Simulate listing files including cache files
		readdirMock.mockResolvedValueOnce([
			{ name: "rule1.txt", isFile: () => true, isSymbolicLink: () => false, parentPath: "/fake/path/.roo/rules" },
			{ name: ".DS_Store", isFile: () => true, isSymbolicLink: () => false, parentPath: "/fake/path/.roo/rules" },
			{ name: "Thumbs.db", isFile: () => true, isSymbolicLink: () => false, parentPath: "/fake/path/.roo/rules" },
			{ name: "rule2.md", isFile: () => true, isSymbolicLink: () => false, parentPath: "/fake/path/.roo/rules" },
			{ name: "cache.log", isFile: () => true, isSymbolicLink: () => false, parentPath: "/fake/path/.roo/rules" },
			{
				name: "backup.bak",
				isFile: () => true,
				isSymbolicLink: () => false,
				parentPath: "/fake/path/.roo/rules",
			},
			{ name: "temp.tmp", isFile: () => true, isSymbolicLink: () => false, parentPath: "/fake/path/.roo/rules" },
			{
				name: "script.pyc",
				isFile: () => true,
				isSymbolicLink: () => false,
				parentPath: "/fake/path/.roo/rules",
			},
		] as any)

		statMock.mockImplementation((path) => {
			return Promise.resolve({
				isFile: vi.fn().mockReturnValue(true),
			}) as any
		})

		readFileMock.mockImplementation((filePath: PathLike) => {
			const pathStr = filePath.toString()
			const normalizedPath = pathStr.replace(/\\/g, "/")

			// Only rule files should be read - cache files should be skipped
			if (normalizedPath === "/fake/path/.roo/rules/rule1.txt") {
				return Promise.resolve("rule 1 content")
			}
			if (normalizedPath === "/fake/path/.roo/rules/rule2.md") {
				return Promise.resolve("rule 2 content")
			}

			// Cache files should not be read due to filtering
			// If they somehow are read, return recognizable content
			if (normalizedPath === "/fake/path/.roo/rules/.DS_Store") {
				return Promise.resolve("DS_STORE_BINARY_CONTENT")
			}
			if (normalizedPath === "/fake/path/.roo/rules/Thumbs.db") {
				return Promise.resolve("THUMBS_DB_CONTENT")
			}
			if (normalizedPath === "/fake/path/.roo/rules/backup.bak") {
				return Promise.resolve("BACKUP_CONTENT")
			}
			if (normalizedPath === "/fake/path/.roo/rules/cache.log") {
				return Promise.resolve("LOG_CONTENT")
			}
			if (normalizedPath === "/fake/path/.roo/rules/temp.tmp") {
				return Promise.resolve("TEMP_CONTENT")
			}
			if (normalizedPath === "/fake/path/.roo/rules/script.pyc") {
				return Promise.resolve("PYTHON_BYTECODE")
			}

			return Promise.reject({ code: "ENOENT" })
		})

		const result = await loadRuleFiles("/fake/path")

		// Should contain rule files
		expect(result).toContain("rule 1 content")
		expect(result).toContain("rule 2 content")

		// Should NOT contain cache file content - they should be filtered out
		expect(result).not.toContain("DS_STORE_BINARY_CONTENT")
		expect(result).not.toContain("THUMBS_DB_CONTENT")
		expect(result).not.toContain("BACKUP_CONTENT")
		expect(result).not.toContain("LOG_CONTENT")
		expect(result).not.toContain("TEMP_CONTENT")
		expect(result).not.toContain("PYTHON_BYTECODE")

		// Verify cache files are not read at all
		const expectedCacheFiles = [
			"/fake/path/.roo/rules/.DS_Store",
			"/fake/path/.roo/rules/Thumbs.db",
			"/fake/path/.roo/rules/backup.bak",
			"/fake/path/.roo/rules/cache.log",
			"/fake/path/.roo/rules/temp.tmp",
			"/fake/path/.roo/rules/script.pyc",
		]

		for (const cacheFile of expectedCacheFiles) {
			const expectedPath = process.platform === "win32" ? cacheFile.replace(/\//g, "\\") : cacheFile
			expect(readFileMock).not.toHaveBeenCalledWith(expectedPath, "utf-8")
		}
	})

	it("should fall back to .roorules when .roo/rules/ is empty", async () => {
>>>>>>> ed536a98
		// Simulate .roo/rules directory exists
		statMock.mockResolvedValueOnce({
			isDirectory: vi.fn().mockReturnValue(true),
		} as any)

		// Simulate listing files including cache files
		readdirMock.mockResolvedValueOnce([
			{ name: "rule1.txt", isFile: () => true, isSymbolicLink: () => false, parentPath: "/fake/path/.roo/rules" },
			{ name: ".DS_Store", isFile: () => true, isSymbolicLink: () => false, parentPath: "/fake/path/.roo/rules" },
			{ name: "Thumbs.db", isFile: () => true, isSymbolicLink: () => false, parentPath: "/fake/path/.roo/rules" },
			{ name: "rule2.md", isFile: () => true, isSymbolicLink: () => false, parentPath: "/fake/path/.roo/rules" },
			{ name: "cache.log", isFile: () => true, isSymbolicLink: () => false, parentPath: "/fake/path/.roo/rules" },
			{
				name: "backup.bak",
				isFile: () => true,
				isSymbolicLink: () => false,
				parentPath: "/fake/path/.roo/rules",
			},
			{ name: "temp.tmp", isFile: () => true, isSymbolicLink: () => false, parentPath: "/fake/path/.roo/rules" },
			{
				name: "script.pyc",
				isFile: () => true,
				isSymbolicLink: () => false,
				parentPath: "/fake/path/.roo/rules",
			},
		] as any)

		statMock.mockImplementation((path) => {
			return Promise.resolve({
				isFile: vi.fn().mockReturnValue(true),
			}) as any
		})

		readFileMock.mockImplementation((filePath: PathLike) => {
			const pathStr = filePath.toString()
			const normalizedPath = pathStr.replace(/\\/g, "/")

			// Only rule files should be read - cache files should be skipped
			if (normalizedPath === "/fake/path/.roo/rules/rule1.txt") {
				return Promise.resolve("rule 1 content")
			}
			if (normalizedPath === "/fake/path/.roo/rules/rule2.md") {
				return Promise.resolve("rule 2 content")
			}

			// Cache files should not be read due to filtering
			// If they somehow are read, return recognizable content
			if (normalizedPath === "/fake/path/.roo/rules/.DS_Store") {
				return Promise.resolve("DS_STORE_BINARY_CONTENT")
			}
			if (normalizedPath === "/fake/path/.roo/rules/Thumbs.db") {
				return Promise.resolve("THUMBS_DB_CONTENT")
			}
			if (normalizedPath === "/fake/path/.roo/rules/backup.bak") {
				return Promise.resolve("BACKUP_CONTENT")
			}
			if (normalizedPath === "/fake/path/.roo/rules/cache.log") {
				return Promise.resolve("LOG_CONTENT")
			}
			if (normalizedPath === "/fake/path/.roo/rules/temp.tmp") {
				return Promise.resolve("TEMP_CONTENT")
			}
			if (normalizedPath === "/fake/path/.roo/rules/script.pyc") {
				return Promise.resolve("PYTHON_BYTECODE")
			}

			return Promise.reject({ code: "ENOENT" })
		})

		const result = await loadRuleFiles("/fake/path")

		// Should contain rule files
		expect(result).toContain("rule 1 content")
		expect(result).toContain("rule 2 content")

		// Should NOT contain cache file content - they should be filtered out
		expect(result).not.toContain("DS_STORE_BINARY_CONTENT")
		expect(result).not.toContain("THUMBS_DB_CONTENT")
		expect(result).not.toContain("BACKUP_CONTENT")
		expect(result).not.toContain("LOG_CONTENT")
		expect(result).not.toContain("TEMP_CONTENT")
		expect(result).not.toContain("PYTHON_BYTECODE")

		// Verify cache files are not read at all
		const expectedCacheFiles = [
			"/fake/path/.roo/rules/.DS_Store",
			"/fake/path/.roo/rules/Thumbs.db",
			"/fake/path/.roo/rules/backup.bak",
			"/fake/path/.roo/rules/cache.log",
			"/fake/path/.roo/rules/temp.tmp",
			"/fake/path/.roo/rules/script.pyc",
		]

		for (const cacheFile of expectedCacheFiles) {
			const expectedPath = process.platform === "win32" ? cacheFile.replace(/\//g, "\\") : cacheFile
			expect(readFileMock).not.toHaveBeenCalledWith(expectedPath, "utf-8")
		}
	})

	it("should fall back to .kilocoderules when .kilocode/rules/ is empty", async () => {
		// Simulate .kilocode/rules directory exists
		statMock.mockResolvedValueOnce({
			isDirectory: vi.fn().mockReturnValue(true),
		} as any)

		// Simulate empty directory
		readdirMock.mockResolvedValueOnce([])

		// Simulate .kilocoderules exists
		readFileMock.mockImplementation((filePath: PathLike) => {
			if (filePath.toString().endsWith(".kilocoderules")) {
				return Promise.resolve("roo rules content")
			}
			return Promise.reject({ code: "ENOENT" })
		})

		const result = await loadRuleFiles("/fake/path")
		expect(result).toBe("\n# Rules from .kilocoderules:\nroo rules content\n")
	})

	it("should handle errors when reading directory", async () => {
		// Simulate .kilocode/rules directory exists
		statMock.mockResolvedValueOnce({
			isDirectory: vi.fn().mockReturnValue(true),
		} as any)

		// Simulate error reading directory
		readdirMock.mockRejectedValueOnce(new Error("Failed to read directory"))

		// Simulate .kilocoderules exists
		readFileMock.mockImplementation((filePath: PathLike) => {
			if (filePath.toString().endsWith(".kilocoderules")) {
				return Promise.resolve("roo rules content")
			}
			return Promise.reject({ code: "ENOENT" })
		})

		const result = await loadRuleFiles("/fake/path")
		expect(result).toBe("\n# Rules from .kilocoderules:\nroo rules content\n")
	})

	it("should read files from nested subdirectories in .kilocode/rules/", async () => {
		// Simulate .kilocode/rules directory exists
		statMock.mockResolvedValueOnce({
			isDirectory: vi.fn().mockReturnValue(true),
		} as any)

		// Simulate listing files including subdirectories
		readdirMock.mockResolvedValueOnce([
			{
				name: "subdir",
				isFile: () => false,
				isSymbolicLink: () => false,
				isDirectory: () => true,
				parentPath: "/fake/path/.kilocode/rules",
			},
			{
				name: "root.txt",
				isFile: () => true,
				isSymbolicLink: () => false,
				isDirectory: () => false,
				parentPath: "/fake/path/.kilocode/rules",
			},
			{
				name: "nested1.txt",
				isFile: () => true,
				isSymbolicLink: () => false,
				isDirectory: () => false,
				parentPath: "/fake/path/.kilocode/rules/subdir",
			},
			{
				name: "nested2.txt",
				isFile: () => true,
				isSymbolicLink: () => false,
				isDirectory: () => false,
				parentPath: "/fake/path/.kilocode/rules/subdir/subdir2",
			},
		] as any)

		statMock.mockImplementation((path: string) => {
			// Handle both Unix and Windows path separators
			const normalizedPath = path.toString().replace(/\\/g, "/")
			if (normalizedPath.endsWith("txt")) {
				return Promise.resolve({
					isFile: vi.fn().mockReturnValue(true),
					isDirectory: vi.fn().mockReturnValue(false),
				} as any)
			}
			return Promise.resolve({
				isFile: vi.fn().mockReturnValue(false),
				isDirectory: vi.fn().mockReturnValue(true),
			} as any)
		})

		readFileMock.mockImplementation((filePath: PathLike) => {
			const pathStr = filePath.toString()
			// Handle both Unix and Windows path separators
			const normalizedPath = pathStr.replace(/\\/g, "/")
			if (normalizedPath === "/fake/path/.kilocode/rules/root.txt") {
				return Promise.resolve("root file content")
			}
			if (normalizedPath === "/fake/path/.kilocode/rules/subdir/nested1.txt") {
				return Promise.resolve("nested file 1 content")
			}
			if (normalizedPath === "/fake/path/.kilocode/rules/subdir/subdir2/nested2.txt") {
				return Promise.resolve("nested file 2 content")
			}
			return Promise.reject({ code: "ENOENT" })
		})

		const result = await loadRuleFiles("/fake/path")

		// Check root file content
		const expectedRootPath =
			process.platform === "win32"
				? "\\fake\\path\\.kilocode\\rules\\root.txt"
				: "/fake/path/.kilocode/rules/root.txt"
		const expectedNested1Path =
			process.platform === "win32"
				? "\\fake\\path\\.kilocode\\rules\\subdir\\nested1.txt"
				: "/fake/path/.kilocode/rules/subdir/nested1.txt"
		const expectedNested2Path =
			process.platform === "win32"
				? "\\fake\\path\\.kilocode\\rules\\subdir\\subdir2\\nested2.txt"
				: "/fake/path/.kilocode/rules/subdir/subdir2/nested2.txt"

		expect(result).toContain(`# Rules from ${expectedRootPath}:`)
		expect(result).toContain("root file content")

		// Check nested files content
		expect(result).toContain(`# Rules from ${expectedNested1Path}:`)
		expect(result).toContain("nested file 1 content")
		expect(result).toContain(`# Rules from ${expectedNested2Path}:`)
		expect(result).toContain("nested file 2 content")

		// Verify correct paths were checked
		const expectedRootPath2 =
			process.platform === "win32"
				? "\\fake\\path\\.kilocode\\rules\\root.txt"
				: "/fake/path/.kilocode/rules/root.txt"
		const expectedNested1Path2 =
			process.platform === "win32"
				? "\\fake\\path\\.kilocode\\rules\\subdir\\nested1.txt"
				: "/fake/path/.kilocode/rules/subdir/nested1.txt"
		const expectedNested2Path2 =
			process.platform === "win32"
				? "\\fake\\path\\.kilocode\\rules\\subdir\\subdir2\\nested2.txt"
				: "/fake/path/.kilocode/rules/subdir/subdir2/nested2.txt"

		expect(statMock).toHaveBeenCalledWith(expectedRootPath2)
		expect(statMock).toHaveBeenCalledWith(expectedNested1Path2)
		expect(statMock).toHaveBeenCalledWith(expectedNested2Path2)

		// Verify files were read with correct paths
		expect(readFileMock).toHaveBeenCalledWith(expectedRootPath2, "utf-8")
		expect(readFileMock).toHaveBeenCalledWith(expectedNested1Path2, "utf-8")
		expect(readFileMock).toHaveBeenCalledWith(expectedNested2Path2, "utf-8")
	})
})

describe("addCustomInstructions", () => {
	beforeEach(() => {
		vi.clearAllMocks()
	})

	it("should combine all instruction types when provided", async () => {
		// Simulate no .kilocode/rules-test-mode directory
		statMock.mockRejectedValueOnce({ code: "ENOENT" })

		readFileMock.mockResolvedValue("mode specific rules")

		const result = await addCustomInstructions(
			"mode instructions",
			"global instructions",
			"/fake/path",
			"test-mode",
			{ language: "es" },
		)

		expect(result).toContain("Language Preference:")
		expect(result).toContain("Español") // Check for language name
		expect(result).toContain("(es)") // Check for language code in parentheses
		expect(result).toContain("Global Instructions:\nglobal instructions")
		expect(result).toContain("Mode-specific Instructions:\nmode instructions")
		expect(result).toContain("Rules from .kilocoderules-test-mode:\nmode specific rules")
	})

	it("should return empty string when no instructions provided", async () => {
		// Simulate no .kilocode/rules directory
		statMock.mockRejectedValueOnce({ code: "ENOENT" })

		readFileMock.mockRejectedValue({ code: "ENOENT" })

		const result = await addCustomInstructions("", "", "/fake/path", "", {})
		expect(result).toBe("")
	})

	it("should handle missing mode-specific rules file", async () => {
		// Simulate no .kilocode/rules-test-mode directory
		statMock.mockRejectedValueOnce({ code: "ENOENT" })

		readFileMock.mockRejectedValue({ code: "ENOENT" })

		const result = await addCustomInstructions(
			"mode instructions",
			"global instructions",
			"/fake/path",
			"test-mode",
		)

		expect(result).toContain("Global Instructions:")
		expect(result).toContain("Mode-specific Instructions:")
		expect(result).not.toContain("Rules from .clinerules-test-mode")
	})

	it("should handle unknown language codes properly", async () => {
		// Simulate no .kilocode/rules-test-mode directory
		statMock.mockRejectedValueOnce({ code: "ENOENT" })

		readFileMock.mockRejectedValue({ code: "ENOENT" })

		const result = await addCustomInstructions(
			"mode instructions",
			"global instructions",
			"/fake/path",
			"test-mode",
			{ language: "xyz" }, // Unknown language code
		)

		expect(result).toContain("Language Preference:")
		expect(result).toContain('"xyz" (xyz) language') // For unknown codes, the code is used as the name too
		expect(result).toContain("Global Instructions:\nglobal instructions")
	})

	it("should throw on unexpected errors", async () => {
		// Simulate no .kilocode/rules-test-mode directory
		statMock.mockRejectedValueOnce({ code: "ENOENT" })

		const error = new Error("Permission denied") as NodeJS.ErrnoException
		error.code = "EPERM"
		readFileMock.mockRejectedValue(error)

		await expect(async () => {
			await addCustomInstructions("", "", "/fake/path", "test-mode")
		}).rejects.toThrow()
	})

	it("should skip mode-specific rule files that are directories", async () => {
		// Simulate no .kilocode/rules-test-mode directory
		statMock.mockRejectedValueOnce({ code: "ENOENT" })

		readFileMock.mockImplementation((filePath: PathLike) => {
			if (filePath.toString().includes(".clinerules-test-mode")) {
				return Promise.reject({ code: "EISDIR" })
			}
			return Promise.reject({ code: "ENOENT" })
		})

		const result = await addCustomInstructions(
			"mode instructions",
			"global instructions",
			"/fake/path",
			"test-mode",
		)

		expect(result).toContain("Global Instructions:\nglobal instructions")
		expect(result).toContain("Mode-specific Instructions:\nmode instructions")
		expect(result).not.toContain("Rules from .clinerules-test-mode")
	})

	it("should use .kilocode/rules-test-mode/ directory when it exists and has files", async () => {
		// Simulate .kilocode/rules-test-mode directory exists
		statMock.mockResolvedValueOnce({
			isDirectory: vi.fn().mockReturnValue(true),
		} as any)

		// Simulate listing files
		readdirMock.mockResolvedValueOnce([
			{
				name: "rule1.txt",
				isFile: () => true,
				isSymbolicLink: () => false,
				parentPath: "/fake/path/.kilocode/rules-test-mode",
			},
			{
				name: "rule2.txt",
				isFile: () => true,
				isSymbolicLink: () => false,
				parentPath: "/fake/path/.kilocode/rules-test-mode",
			},
		] as any)

		statMock.mockImplementation((path) => {
			// Handle both Unix and Windows path separators
			const normalizedPath = path.toString().replace(/\\/g, "/")
			if (
				normalizedPath.includes("/fake/path/.kilocode/rules-test-mode/rule1.txt") ||
				normalizedPath.includes("/fake/path/.kilocode/rules-test-mode/rule2.txt")
			) {
				return Promise.resolve({
					isFile: vi.fn().mockReturnValue(true),
				}) as any
			}
			return Promise.resolve({
				isFile: vi.fn().mockReturnValue(false),
			}) as any
		})

		readFileMock.mockImplementation((filePath: PathLike) => {
			const pathStr = filePath.toString()
			// Handle both Unix and Windows path separators
			const normalizedPath = pathStr.replace(/\\/g, "/")
			if (normalizedPath === "/fake/path/.kilocode/rules-test-mode/rule1.txt") {
				return Promise.resolve("mode specific rule 1")
			}
			if (normalizedPath === "/fake/path/.kilocode/rules-test-mode/rule2.txt") {
				return Promise.resolve("mode specific rule 2")
			}
			return Promise.reject({ code: "ENOENT" })
		})

		const result = await addCustomInstructions(
			"mode instructions",
			"global instructions",
			"/fake/path",
			"test-mode",
			{ language: "es" },
		)

		const expectedTestModeDir =
			process.platform === "win32"
				? "\\fake\\path\\.kilocode\\rules-test-mode"
				: "/fake/path/.kilocode/rules-test-mode"
		const expectedRule1Path =
			process.platform === "win32"
				? "\\fake\\path\\.kilocode\\rules-test-mode\\rule1.txt"
				: "/fake/path/.kilocode/rules-test-mode/rule1.txt"
		const expectedRule2Path =
			process.platform === "win32"
				? "\\fake\\path\\.kilocode\\rules-test-mode\\rule2.txt"
				: "/fake/path/.kilocode/rules-test-mode/rule2.txt"

		expect(result).toContain(`# Rules from ${expectedTestModeDir}`)
		expect(result).toContain(`# Rules from ${expectedRule1Path}:`)
		expect(result).toContain("mode specific rule 1")
		expect(result).toContain(`# Rules from ${expectedRule2Path}:`)
		expect(result).toContain("mode specific rule 2")

		const expectedTestModeDir2 =
			process.platform === "win32"
				? "\\fake\\path\\.kilocode\\rules-test-mode"
				: "/fake/path/.kilocode/rules-test-mode"
		const expectedRule1Path2 =
			process.platform === "win32"
				? "\\fake\\path\\.kilocode\\rules-test-mode\\rule1.txt"
				: "/fake/path/.kilocode/rules-test-mode/rule1.txt"
		const expectedRule2Path2 =
			process.platform === "win32"
				? "\\fake\\path\\.kilocode\\rules-test-mode\\rule2.txt"
				: "/fake/path/.kilocode/rules-test-mode/rule2.txt"

		expect(statMock).toHaveBeenCalledWith(expectedTestModeDir2)
		expect(statMock).toHaveBeenCalledWith(expectedRule1Path2)
		expect(statMock).toHaveBeenCalledWith(expectedRule2Path2)
		expect(readFileMock).toHaveBeenCalledWith(expectedRule1Path2, "utf-8")
		expect(readFileMock).toHaveBeenCalledWith(expectedRule2Path2, "utf-8")
	})

	it("should fall back to .kilocoderules-test-mode when .kilocode/rules-test-mode/ does not exist", async () => {
		// Simulate .kilocode/rules-test-mode directory does not exist
		statMock.mockRejectedValueOnce({ code: "ENOENT" })

		// Simulate .kilocoderules-test-mode exists
		readFileMock.mockImplementation((filePath: PathLike) => {
			if (filePath.toString().includes(".kilocoderules-test-mode")) {
				return Promise.resolve("mode specific rules from file")
			}
			return Promise.reject({ code: "ENOENT" })
		})

		const result = await addCustomInstructions(
			"mode instructions",
			"global instructions",
			"/fake/path",
			"test-mode",
		)

		expect(result).toContain("Rules from .kilocoderules-test-mode:\nmode specific rules from file")
	})

	it("should correctly format content from directories when using .kilocode/rules-test-mode/", async () => {
		// Need to reset mockImplementation first to avoid interference from previous tests
		statMock.mockReset()
		readFileMock.mockReset()

		// Simulate .kilocode/rules-test-mode directory exists
		statMock.mockImplementationOnce(() =>
			Promise.resolve({
				isDirectory: vi.fn().mockReturnValue(true),
			} as any),
		)

		// Simulate directory has files
		readdirMock.mockResolvedValueOnce([
			{ name: "rule1.txt", isFile: () => true, parentPath: "/fake/path/.kilocode/rules-test-mode" },
		] as any)
		readFileMock.mockReset()

		// Set up stat mock for checking files
		let statCallCount = 0
		statMock.mockImplementation((filePath) => {
			statCallCount++
			// Handle both Unix and Windows path separators
			const normalizedPath = filePath.toString().replace(/\\/g, "/")
			if (normalizedPath === "/fake/path/.kilocode/rules-test-mode/rule1.txt") {
				return Promise.resolve({
					isFile: vi.fn().mockReturnValue(true),
					isDirectory: vi.fn().mockReturnValue(false),
				} as any)
			}
			return Promise.resolve({
				isFile: vi.fn().mockReturnValue(false),
				isDirectory: vi.fn().mockReturnValue(false),
			} as any)
		})

		readFileMock.mockImplementation((filePath: PathLike) => {
			const pathStr = filePath.toString()
			// Handle both Unix and Windows path separators
			const normalizedPath = pathStr.replace(/\\/g, "/")
			if (normalizedPath === "/fake/path/.kilocode/rules-test-mode/rule1.txt") {
				return Promise.resolve("mode specific rule content")
			}
			return Promise.reject({ code: "ENOENT" })
		})

		const result = await addCustomInstructions(
			"mode instructions",
			"global instructions",
			"/fake/path",
			"test-mode",
		)

		const expectedTestModeDir =
			process.platform === "win32"
				? "\\fake\\path\\.kilocode\\rules-test-mode"
				: "/fake/path/.kilocode/rules-test-mode"
		const expectedRule1Path =
			process.platform === "win32"
				? "\\fake\\path\\.kilocode\\rules-test-mode\\rule1.txt"
				: "/fake/path/.kilocode/rules-test-mode/rule1.txt"

		expect(result).toContain(`# Rules from ${expectedTestModeDir}`)
		expect(result).toContain(`# Rules from ${expectedRule1Path}:`)
		expect(result).toContain("mode specific rule content")

		expect(statCallCount).toBeGreaterThan(0)
	})
})

// Test directory existence checks through loadRuleFiles
describe("Directory existence checks", () => {
	beforeEach(() => {
		vi.clearAllMocks()
	})

	it("should detect when directory exists", async () => {
		// Mock the stats to indicate the directory exists
		statMock.mockResolvedValueOnce({
			isDirectory: vi.fn().mockReturnValue(true),
		} as any)

		// Simulate empty directory to test that stats is called
		readdirMock.mockResolvedValueOnce([])

		// For loadRuleFiles to return something for testing
		readFileMock.mockResolvedValueOnce("fallback content")

		await loadRuleFiles("/fake/path")

		// Verify stat was called to check directory existence
		const expectedRulesDir =
			process.platform === "win32" ? "\\fake\\path\\.kilocode\\rules" : "/fake/path/.kilocode/rules"
		expect(statMock).toHaveBeenCalledWith(expectedRulesDir)
	})

	it("should handle when directory does not exist", async () => {
		// Mock the stats to indicate the directory doesn't exist
		statMock.mockRejectedValueOnce({ code: "ENOENT" })

		// Mock file read to verify fallback
		readFileMock.mockResolvedValueOnce("fallback content")

		const result = await loadRuleFiles("/fake/path")

		// Verify it fell back to reading rule files directly
		expect(result).toBe("\n# Rules from .kilocoderules:\nfallback content\n")
	})
})

// Indirectly test readTextFilesFromDirectory and formatDirectoryContent through loadRuleFiles
describe("Rules directory reading", () => {
	it.skipIf(process.platform === "win32")("should follow symbolic links in the rules directory", async () => {
		// Simulate .roo/rules directory exists
		statMock.mockResolvedValueOnce({
			isDirectory: vi.fn().mockReturnValue(true),
		} as any)

		// Simulate listing files including a symlink
		readdirMock
			.mockResolvedValueOnce([
				{
					name: "regular.txt",
					isFile: () => true,
					isSymbolicLink: () => false,
					parentPath: "/fake/path/.kilocode/rules",
				},
				{
					name: "link.txt",
					isFile: () => false,
					isSymbolicLink: () => true,
					parentPath: "/fake/path/.kilocode/rules",
				},
				{
					name: "link_dir",
					isFile: () => false,
					isSymbolicLink: () => true,
					parentPath: "/fake/path/.kilocode/rules",
				},
				{
					name: "nested_link.txt",
					isFile: () => false,
					isSymbolicLink: () => true,
					parentPath: "/fake/path/.kilocode/rules",
				},
			] as any)
			.mockResolvedValueOnce([
				{
					name: "subdir_link.txt",
					isFile: () => true,
					parentPath: "/fake/path/.kilocode/rules/symlink-target-dir",
				},
			] as any)

		// Simulate readlink response
		readlinkMock
			.mockResolvedValueOnce("../symlink-target.txt")
			.mockResolvedValueOnce("../symlink-target-dir")
			.mockResolvedValueOnce("../nested-symlink")
			.mockResolvedValueOnce("nested-symlink-target.txt")

		// Reset and set up the stat mock with more granular control
		statMock.mockReset()
		statMock.mockImplementation((path: string) => {
			// For directory check
			if (path === "/fake/path/.kilocode/rules" || path.endsWith("dir")) {
				return Promise.resolve({
					isDirectory: vi.fn().mockReturnValue(true),
					isFile: vi.fn().mockReturnValue(false),
				} as any)
			}

			// For symlink check
			if (path.endsWith("symlink")) {
				return Promise.resolve({
					isDirectory: vi.fn().mockReturnValue(false),
					isFile: vi.fn().mockReturnValue(false),
					isSymbolicLink: vi.fn().mockReturnValue(true),
				} as any)
			}

			// For all files
			return Promise.resolve({
				isFile: vi.fn().mockReturnValue(true),
				isDirectory: vi.fn().mockReturnValue(false),
			} as any)
		})

		// Simulate file content reading
		readFileMock.mockImplementation((filePath: PathLike) => {
			const pathStr = filePath.toString()
			// Handle both Unix and Windows path separators
			const normalizedPath = pathStr.replace(/\\/g, "/")
			if (normalizedPath === "/fake/path/.kilocode/rules/regular.txt") {
				return Promise.resolve("regular file content")
			}
			if (normalizedPath === "/fake/path/.kilocode/symlink-target.txt") {
				return Promise.resolve("symlink target content")
			}
			if (normalizedPath === "/fake/path/.kilocode/rules/symlink-target-dir/subdir_link.txt") {
				return Promise.resolve("regular file content under symlink target dir")
			}
			if (normalizedPath === "/fake/path/.kilocode/nested-symlink-target.txt") {
				return Promise.resolve("nested symlink target content")
			}
			return Promise.reject({ code: "ENOENT" })
		})

		const result = await loadRuleFiles("/fake/path")

		// Verify both regular file and symlink target content are included
		const expectedRegularPath =
			process.platform === "win32"
				? "\\fake\\path\\.kilocode\\rules\\regular.txt"
				: "/fake/path/.kilocode/rules/regular.txt"
		const expectedSymlinkPath =
			process.platform === "win32"
				? "\\fake\\path\\.kilocode\\symlink-target.txt"
				: "/fake/path/.kilocode/symlink-target.txt"
		const expectedSubdirPath =
			process.platform === "win32"
				? "\\fake\\path\\.kilocode\\rules\\symlink-target-dir\\subdir_link.txt"
				: "/fake/path/.kilocode/rules/symlink-target-dir/subdir_link.txt"
		const expectedNestedPath =
			process.platform === "win32"
				? "\\fake\\path\\.kilocode\\nested-symlink-target.txt"
				: "/fake/path/.kilocode/nested-symlink-target.txt"

		expect(result).toContain(`# Rules from ${expectedRegularPath}:`)
		expect(result).toContain("regular file content")
		expect(result).toContain(`# Rules from ${expectedSymlinkPath}:`)
		expect(result).toContain("symlink target content")
		expect(result).toContain(`# Rules from ${expectedSubdirPath}:`)
		expect(result).toContain("regular file content under symlink target dir")
		expect(result).toContain(`# Rules from ${expectedNestedPath}:`)
		expect(result).toContain("nested symlink target content")

		// Verify readlink was called with the symlink path
		expect(readlinkMock).toHaveBeenCalledWith("/fake/path/.kilocode/rules/link.txt")
		expect(readlinkMock).toHaveBeenCalledWith("/fake/path/.kilocode/rules/link_dir")

		// Verify both files were read
		expect(readFileMock).toHaveBeenCalledWith("/fake/path/.kilocode/rules/regular.txt", "utf-8")
		expect(readFileMock).toHaveBeenCalledWith("/fake/path/.kilocode/symlink-target.txt", "utf-8")
		expect(readFileMock).toHaveBeenCalledWith(
			"/fake/path/.kilocode/rules/symlink-target-dir/subdir_link.txt",
			"utf-8",
		)
		expect(readFileMock).toHaveBeenCalledWith("/fake/path/.kilocode/nested-symlink-target.txt", "utf-8")
	})
	beforeEach(() => {
		vi.clearAllMocks()
	})

	it.skipIf(process.platform === "win32")("should correctly format multiple files from directory", async () => {
		// Simulate .roo/rules directory exists
		statMock.mockResolvedValueOnce({
			isDirectory: vi.fn().mockReturnValue(true),
		} as any)

		// Simulate listing files
		readdirMock.mockResolvedValueOnce([
			{ name: "file1.txt", isFile: () => true, parentPath: "/fake/path/.kilocode/rules" },
			{ name: "file2.txt", isFile: () => true, parentPath: "/fake/path/.kilocode/rules" },
			{ name: "file3.txt", isFile: () => true, parentPath: "/fake/path/.kilocode/rules" },
		] as any)

		statMock.mockImplementation((path) => {
			// Handle both Unix and Windows path separators
			const normalizedPath = path.toString().replace(/\\/g, "/")
			expect([
				"/fake/path/.kilocode/rules/file1.txt",
				"/fake/path/.kilocode/rules/file2.txt",
				"/fake/path/.kilocode/rules/file3.txt",
			]).toContain(normalizedPath)

			return Promise.resolve({
				isFile: vi.fn().mockReturnValue(true),
			}) as any
		})

		readFileMock.mockImplementation((filePath: PathLike) => {
			const pathStr = filePath.toString()
			// Handle both Unix and Windows path separators
			const normalizedPath = pathStr.replace(/\\/g, "/")
			if (normalizedPath === "/fake/path/.kilocode/rules/file1.txt") {
				return Promise.resolve("content of file1")
			}
			if (normalizedPath === "/fake/path/.kilocode/rules/file2.txt") {
				return Promise.resolve("content of file2")
			}
			if (normalizedPath === "/fake/path/.kilocode/rules/file3.txt") {
				return Promise.resolve("content of file3")
			}
			return Promise.reject({ code: "ENOENT" })
		})

		const result = await loadRuleFiles("/fake/path")

		const expectedFile1Path =
			process.platform === "win32"
				? "\\fake\\path\\.kilocode\\rules\\file1.txt"
				: "/fake/path/.kilocode/rules/file1.txt"
		const expectedFile2Path =
			process.platform === "win32"
				? "\\fake\\path\\.kilocode\\rules\\file2.txt"
				: "/fake/path/.kilocode/rules/file2.txt"
		const expectedFile3Path =
			process.platform === "win32"
				? "\\fake\\path\\.kilocode\\rules\\file3.txt"
				: "/fake/path/.kilocode/rules/file3.txt"

		expect(result).toContain(`# Rules from ${expectedFile1Path}:`)
		expect(result).toContain("content of file1")
		expect(result).toContain(`# Rules from ${expectedFile2Path}:`)
		expect(result).toContain("content of file2")
		expect(result).toContain(`# Rules from ${expectedFile3Path}:`)
		expect(result).toContain("content of file3")
	})

	it("should handle empty file list gracefully", async () => {
		// Simulate .kilocode/rules directory exists
		statMock.mockResolvedValueOnce({
			isDirectory: vi.fn().mockReturnValue(true),
		} as any)

		// Simulate empty directory
		readdirMock.mockResolvedValueOnce([])

		readFileMock.mockResolvedValueOnce("fallback content")

		const result = await loadRuleFiles("/fake/path")
		expect(result).toBe("\n# Rules from .kilocoderules:\nfallback content\n")
	})
})<|MERGE_RESOLUTION|>--- conflicted
+++ resolved
@@ -241,8 +241,6 @@
 	})
 
 	it("should filter out cache files from .roo/rules/ directory", async () => {
-<<<<<<< HEAD
-=======
 		// Simulate .roo/rules directory exists
 		statMock.mockResolvedValueOnce({
 			isDirectory: vi.fn().mockReturnValue(true),
@@ -343,7 +341,6 @@
 	})
 
 	it("should fall back to .roorules when .roo/rules/ is empty", async () => {
->>>>>>> ed536a98
 		// Simulate .roo/rules directory exists
 		statMock.mockResolvedValueOnce({
 			isDirectory: vi.fn().mockReturnValue(true),
