{
	"extension": {
		"name": "Kilo Code",
		"description": "コードの計画、構築、修正のためのオープンソース AI コーディング アシスタント。"
	},
	"number_format": {
		"thousand_suffix": "k",
		"million_suffix": "m",
		"billion_suffix": "b"
	},
	"feedback": {
		"title": "フィードバック",
		"description": "あなたのフィードバックをお聞かせいただくか、あなたが経験している問題についてお手伝いします。",
		"githubIssues": "GitHubで問題を報告する",
		"githubDiscussions": "GitHubのディスカッションに参加する",
		"discord": "Discordコミュニティに参加する",
		"customerSupport": "カスタマーサポート"
	},
	"welcome": "ようこそ、{{name}}さん！{{count}}件の通知があります。",
	"items": {
		"zero": "アイテムなし",
		"one": "1つのアイテム",
		"other": "{{count}}個のアイテム"
	},
	"confirmation": {
		"reset_state": "拡張機能のすべての状態とシークレットストレージをリセットしてもよろしいですか？この操作は元に戻せません。",
		"delete_config_profile": "この設定プロファイルを削除してもよろしいですか？",
		"delete_custom_mode_with_rules": "この{scope}モードを削除してもよろしいですか？\n\nこれにより、関連するルールフォルダも次の場所で削除されます:\n{rulesFolderPath}"
	},
	"errors": {
		"invalid_data_uri": "データURIフォーマットが無効です",
		"error_copying_image": "画像のコピー中にエラーが発生しました：{{errorMessage}}",
		"error_saving_image": "画像の保存中にエラーが発生しました：{{errorMessage}}",
		"error_opening_image": "画像を開く際にエラーが発生しました：{{error}}",
		"could_not_open_file": "ファイルを開けませんでした：{{errorMessage}}",
		"could_not_open_file_generic": "ファイルを開けませんでした！",
		"checkpoint_timeout": "チェックポイントの復元を試みる際にタイムアウトしました。",
		"checkpoint_failed": "チェックポイントの復元に失敗しました。",
		"git_not_installed": "チェックポイント機能にはGitが必要です。チェックポイントを有効にするにはGitをインストールしてください。",
		"no_workspace": "まずプロジェクトフォルダを開いてください",
		"update_support_prompt": "サポートメッセージの更新に失敗しました",
		"reset_support_prompt": "サポートメッセージのリセットに失敗しました",
		"enhance_prompt": "メッセージの強化に失敗しました",
		"get_system_prompt": "システムメッセージの取得に失敗しました",
		"search_commits": "コミットの検索に失敗しました",
		"save_api_config": "API設定の保存に失敗しました",
		"create_api_config": "API設定の作成に失敗しました",
		"rename_api_config": "API設定の名前変更に失敗しました",
		"load_api_config": "API設定の読み込みに失敗しました",
		"delete_api_config": "API設定の削除に失敗しました",
		"list_api_config": "API設定リストの取得に失敗しました",
		"update_server_timeout": "サーバータイムアウトの更新に失敗しました",
		"hmr_not_running": "ローカル開発サーバーが実行されていないため、HMRは機能しません。HMRを有効にするには、拡張機能を起動する前に'npm run dev'を実行してください。",
		"retrieve_current_mode": "現在のモードを状態から取得する際にエラーが発生しました。",
		"failed_delete_repo": "関連するシャドウリポジトリまたはブランチの削除に失敗しました：{{error}}",
		"failed_remove_directory": "タスクディレクトリの削除に失敗しました：{{error}}",
		"custom_storage_path_unusable": "カスタムストレージパス \"{{path}}\" が使用できないため、デフォルトパスを使用します",
		"cannot_access_path": "パス {{path}} にアクセスできません：{{error}}",
		"settings_import_failed": "設定のインポートに失敗しました：{{error}}",
		"mistake_limit_guidance": "これは、モデルの思考プロセスの失敗やツールを適切に使用できないことを示している可能性があり、ユーザーのガイダンスによって軽減できます（例：「タスクをより小さなステップに分割してみてください」）。",
		"violated_organization_allowlist": "タスクの実行に失敗しました: 現在のプロファイルは組織の設定と互換性がありません",
		"condense_failed": "コンテキストの圧縮に失敗しました",
		"condense_not_enough_messages": "{{prevContextTokens}}トークンのコンテキストを圧縮するのに十分なメッセージがありません。最低{{minimumMessageCount}}件のメッセージが必要ですが、{{messageCount}}件しか利用できません。",
		"condensed_recently": "コンテキストは最近圧縮されました；この試行をスキップします",
		"condense_handler_invalid": "コンテキストを圧縮するためのAPIハンドラーが無効です",
		"condense_context_grew": "圧縮中にコンテキストサイズが{{prevContextTokens}}から{{newContextTokens}}に増加しました；この試行をスキップします",
		"url_timeout": "ウェブサイトの読み込みがタイムアウトしました。接続が遅い、ウェブサイトが重い、または一時的に利用できない可能性があります。後でもう一度試すか、URLが正しいか確認してください。",
		"url_not_found": "ウェブサイトのアドレスが見つかりませんでした。URLが正しいか確認してもう一度試してください。",
		"no_internet": "インターネット接続がありません。ネットワーク接続を確認してもう一度試してください。",
		"url_forbidden": "このウェブサイトへのアクセスが禁止されています。サイトが自動アクセスをブロックしているか、認証が必要な可能性があります。",
		"url_page_not_found": "ページが見つかりませんでした。URLが正しいか確認してください。",
		"url_fetch_failed": "URLコンテンツの取得に失敗しました：{{error}}",
		"url_fetch_error_with_url": "{{url}} のコンテンツ取得エラー：{{error}}",
		"command_timeout": "コマンドの実行が{{seconds}}秒後にタイムアウトしました",
		"share_task_failed": "タスクの共有に失敗しました",
		"share_no_active_task": "共有するアクティブなタスクがありません",
		"share_auth_required": "認証が必要です。タスクを共有するにはサインインしてください。",
		"share_not_enabled": "この組織ではタスク共有が有効になっていません。",
		"share_task_not_found": "タスクが見つからないか、アクセスが拒否されました。",
		"mode_import_failed": "モードのインポートに失敗しました：{{error}}",
		"delete_rules_folder_failed": "ルールフォルダの削除に失敗しました：{{rulesFolderPath}}。エラー：{{error}}",
		"command_not_found": "コマンド '{{name}}' が見つかりません",
		"open_command_file": "コマンドファイルを開けませんでした",
		"delete_command": "コマンドの削除に失敗しました",
		"no_workspace_for_project_command": "プロジェクトコマンド用のワークスペースフォルダが見つかりません",
		"command_already_exists": "コマンド \"{{commandName}}\" は既に存在します",
		"create_command_failed": "コマンドの作成に失敗しました",
		"command_template_content": "---\ndescription: \"このコマンドが何をするかの簡潔な説明\"\n---\n\nこれは新しいスラッシュコマンドです。このファイルを編集してコマンドの動作をカスタマイズしてください。",
		"claudeCode": {
			"processExited": "Claude Code プロセスがコード {{exitCode}} で終了しました。",
			"errorOutput": "エラー出力：{{output}}",
			"processExitedWithError": "Claude Code プロセスがコード {{exitCode}} で終了しました。エラー出力：{{output}}",
			"stoppedWithReason": "Claude Code が理由により停止しました：{{reason}}",
			"apiKeyModelPlanMismatch": "API キーとサブスクリプションプランでは異なるモデルが利用可能です。選択したモデルがプランに含まれていることを確認してください。"
		},
<<<<<<< HEAD
		"geminiCli": {
			"oauthLoadFailed": "OAuth認証情報の読み込みに失敗しました。まず認証してください: {{error}}",
			"tokenRefreshFailed": "OAuthトークンの更新に失敗しました: {{error}}",
			"onboardingTimeout": "オンボーディング操作が60秒でタイムアウトしました。後でもう一度お試しください。",
			"projectDiscoveryFailed": "プロジェクトIDを発見できませんでした。'gemini auth'で認証されていることを確認してください。",
			"rateLimitExceeded": "レート制限を超過しました。無料プランの制限に達しています。",
			"badRequest": "不正なリクエスト: {{details}}",
			"apiError": "Gemini CLI APIエラー: {{error}}",
			"completionError": "Gemini CLI補完エラー: {{error}}"
=======
		"gemini": {
			"generate_stream": "Gemini 生成コンテキスト ストリーム エラー: {{error}}",
			"generate_complete_prompt": "Gemini 完了エラー: {{error}}",
			"sources": "ソース:"
>>>>>>> 1695c83c
		}
	},
	"warnings": {
		"no_terminal_content": "選択されたターミナルコンテンツがありません",
		"missing_task_files": "このタスクのファイルが見つかりません。タスクリストから削除しますか？",
		"auto_import_failed": "Kilo Code設定の自動インポートに失敗しました：{{error}}"
	},
	"info": {
		"no_changes": "変更は見つかりませんでした。",
		"clipboard_copy": "システムメッセージがクリップボードに正常にコピーされました",
		"history_cleanup": "履歴から不足ファイルのある{{count}}個のタスクをクリーンアップしました。",
		"custom_storage_path_set": "カスタムストレージパスが設定されました：{{path}}",
		"default_storage_path": "デフォルトのストレージパスに戻りました",
		"settings_imported": "設定が正常にインポートされました。",
		"auto_import_success": "Kilo Code設定が{{filename}}から自動インポートされました",
		"share_link_copied": "共有リンクがクリップボードにコピーされました",
		"image_copied_to_clipboard": "画像データURIがクリップボードにコピーされました",
		"image_saved": "画像を{{path}}に保存しました",
		"organization_share_link_copied": "組織共有リンクがクリップボードにコピーされました！",
		"public_share_link_copied": "公開共有リンクがクリップボードにコピーされました！",
		"mode_exported": "モード「{{mode}}」が正常にエクスポートされました",
		"mode_imported": "モードが正常にインポートされました"
	},
	"answers": {
		"yes": "はい",
		"no": "いいえ",
		"remove": "削除",
		"keep": "保持"
	},
	"buttons": {
		"save": "保存",
		"edit": "編集",
		"learn_more": "詳細"
	},
	"tasks": {
		"canceled": "タスクエラー：ユーザーによって停止およびキャンセルされました。",
		"deleted": "タスク失敗：ユーザーによって停止および削除されました。",
		"incomplete": "タスク #{{taskNumber}} (未完了)",
		"no_messages": "タスク #{{taskNumber}} (メッセージなし)"
	},
	"storage": {
		"prompt_custom_path": "会話履歴のカスタムストレージパスを入力してください。デフォルトの場所を使用する場合は空のままにしてください",
		"path_placeholder": "D:\\KiloCodeStorage",
		"enter_absolute_path": "絶対パスを入力してください（例：D:\\KiloCodeStorage または /home/user/storage）",
		"enter_valid_path": "有効なパスを入力してください"
	},
	"input": {
		"task_prompt": "Kilo Codeにどんなことをさせますか？",
		"task_placeholder": "タスクをここに入力してください"
	},
	"settings": {
		"providers": {
			"groqApiKey": "Groq APIキー",
			"getGroqApiKey": "Groq APIキーを取得",
			"claudeCode": {
				"pathLabel": "Claude Code パス",
				"description": "Claude Code CLI へのオプションのパス。設定されていない場合は、デフォルトで「claude」になります。",
				"placeholder": "デフォルト: claude"
			}
		}
	},
	"customModes": {
		"errors": {
			"yamlParseError": ".kilocodemodes ファイルの {{line}} 行目で無効な YAML です。以下を確認してください：\n• 正しいインデント（タブではなくスペースを使用）\n• 引用符と括弧の対応\n• 有効な YAML 構文",
			"schemaValidationError": ".kilocodemodes のカスタムモード形式が無効です：\n{{issues}}",
			"invalidFormat": "カスタムモード形式が無効です。設定が正しい YAML 形式に従っていることを確認してください。",
			"updateFailed": "カスタムモードの更新に失敗しました：{{error}}",
			"deleteFailed": "カスタムモードの削除に失敗しました：{{error}}",
			"resetFailed": "カスタムモードのリセットに失敗しました：{{error}}",
			"modeNotFound": "書き込みエラー：モードが見つかりません",
			"noWorkspaceForProject": "プロジェクト固有モード用のワークスペースフォルダーが見つかりません",
			"rulesCleanupFailed": "モードは正常に削除されましたが、{{rulesFolderPath}} にあるルールフォルダの削除に失敗しました。手動で削除する必要がある場合があります。"
		},
		"scope": {
			"project": "プロジェクト",
			"global": "グローバル"
		}
	},
	"marketplace": {
		"mode": {
			"rulesCleanupFailed": "モードは正常に削除されましたが、{{rulesFolderPath}} にあるルールフォルダの削除に失敗しました。手動で削除する必要がある場合があります。"
		}
	},
	"mdm": {
		"errors": {
			"cloud_auth_required": "あなたの組織では Kilo Code Cloud 認証が必要です。続行するにはサインインしてください。",
			"organization_mismatch": "組織の Kilo Code Cloud アカウントで認証する必要があります。",
			"verification_failed": "組織認証の確認ができませんでした。"
		}
	},
	"prompts": {
		"deleteMode": {
			"title": "カスタムモードの削除",
			"description": "この{{scope}}モードを削除してもよろしいですか？これにより、関連するルールフォルダーも{{rulesFolderPath}}で削除されます",
			"descriptionNoRules": "このカスタムモードを削除してもよろしいですか？",
			"confirm": "削除"
		}
	},
	"commands": {
		"preventCompletionWithOpenTodos": {
			"description": "Todoリストに未完了のTodoがある場合、タスクの完了を防ぐ"
		}
	}
}<|MERGE_RESOLUTION|>--- conflicted
+++ resolved
@@ -93,7 +93,6 @@
 			"stoppedWithReason": "Claude Code が理由により停止しました：{{reason}}",
 			"apiKeyModelPlanMismatch": "API キーとサブスクリプションプランでは異なるモデルが利用可能です。選択したモデルがプランに含まれていることを確認してください。"
 		},
-<<<<<<< HEAD
 		"geminiCli": {
 			"oauthLoadFailed": "OAuth認証情報の読み込みに失敗しました。まず認証してください: {{error}}",
 			"tokenRefreshFailed": "OAuthトークンの更新に失敗しました: {{error}}",
@@ -103,12 +102,11 @@
 			"badRequest": "不正なリクエスト: {{details}}",
 			"apiError": "Gemini CLI APIエラー: {{error}}",
 			"completionError": "Gemini CLI補完エラー: {{error}}"
-=======
+		},
 		"gemini": {
 			"generate_stream": "Gemini 生成コンテキスト ストリーム エラー: {{error}}",
 			"generate_complete_prompt": "Gemini 完了エラー: {{error}}",
 			"sources": "ソース:"
->>>>>>> 1695c83c
 		}
 	},
 	"warnings": {
