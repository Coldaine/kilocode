--- conflicted
+++ resolved
@@ -94,11 +94,7 @@
 		"enter_valid_path": "Wprowadź prawidłową ścieżkę"
 	},
 	"input": {
-<<<<<<< HEAD
 		"task_prompt": "Co ma zrobić Kilo Code?",
-		"task_placeholder": "Buduj, znajdź, zapytaj o coś"
-=======
-		"task_prompt": "Co ma zrobić Roo?",
 		"task_placeholder": "Wpisz swoje zadanie tutaj"
 	},
 	"settings": {
@@ -106,6 +102,5 @@
 			"groqApiKey": "Klucz API Groq",
 			"getGroqApiKey": "Uzyskaj klucz API Groq"
 		}
->>>>>>> 2caf974e
 	}
 }